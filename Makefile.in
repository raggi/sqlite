#!/usr/make
#
# Makefile for SQLITE
#
# This makefile is suppose to be configured automatically using the
# configure script.  But if that does not work for you, you can configure
# the makefile manually.  Just set the parameters below to values that
# work well for your system.
#
all:
#XX# Lines starting with #XX# are TODOs for the port to autosetup

# The toplevel directory of the source tree.  This is the directory
# that contains this "Makefile.in" and the "configure" script.
#
TOP = @abs_top_srcdir@
# Just testing expansions...
# srcdir = @srcdir@
# top_srcdir = @top_srcdir@
# abs_top_srcdir = @abs_top_srcdir@
# abs_top_builddir = @abs_top_builddir@
LDFLAGS_ZLIB = @LDFLAGS_ZLIB@
LDFLAGS_MATH = @LDFLAGS_MATH@
LDFLAGS_RPATH = @LDFLAGS_RPATH@
LDFLAGS_READLINE = @LDFLAGS_READLINE@
LD = @LD@
AR = @AR@

# C Compiler and options for use in building executables that
# will run on the platform that is doing the build.
#
BCC = @BUILD_CC@ @BUILD_CFLAGS@
# TODO: @BUILD_CFLAGS@
#
#XX## TCC is the C Compile and options for use in building executables that
#XX## will run on the target platform.  (BCC and TCC are usually the
#XX## same unless your are cross-compiling.)  Separate CC and CFLAGS macros
#XX## are provide so that these aspects of the build process can be changed
#XX## on the "make" command-line.  Ex:  "make CC=clang CFLAGS=-fsanitize=undefined"
#XX##
CC = @CC@
CFLAGS ?= @CFLAGS@
CPPFLAGS ?= @CPPFLAGS@
@if SH_CFLAGS
CFLAGS += @SH_CFLAGS@
@endif
CFLAGS_stdio3 := -I${TOP}/ext/misc
# CFLAGS_stdio3 ==> for sqlite3_stdio.h
TCC = ${CC} ${CFLAGS}
TCC += -I. -I${TOP}/src -I${TOP}/ext/rtree -I${TOP}/ext/icu
TCC += -I${TOP}/ext/fts3 -I${TOP}/ext/async -I${TOP}/ext/session
TCC += -I${TOP}/ext/userauth

# Define this for the autoconf-based build, so that the code knows it can
# include the generated sqlite_cfg.h
#
TCC += -D_HAVE_SQLITE_CONFIG_H -DBUILD_sqlite

# Define -DNDEBUG to compile without debugging (i.e., for production usage)
# Omitting the define will cause extra debugging code to be inserted and
# includes extra comments when "EXPLAIN stmt" is used.
#
TCC += @TARGET_DEBUG@
#XX#
#XX## Compiler options needed for programs that use the TCL library.
#XX##
#XX#TCC += @TCL_INCLUDE_SPEC@
#XX#
#XX## The library that programs using TCL must link against.
#XX##
#XX#LIBTCL = @TCL_LIB_SPEC@
#XX#
# Compiler options needed for programs that use the readline() library.
#
READLINE_FLAGS = -DHAVE_READLINE=@HAVE_READLINE@ @CFLAGS_READLINE@
#XX#READLINE_FLAGS += -DHAVE_EDITLINE=@TARGET_HAVE_EDITLINE@
#XX#READLINE_FLAGS += -DHAVE_LINENOISE=@TARGET_HAVE_LINENOISE@
#XX#
#XX## The library that programs using readline() must link against.
#XX##
#XX#LIBREADLINE = @TARGET_READLINE_LIBS@
#XX#
#XX## Should the database engine be compiled threadsafe
#XX##
#XX#TCC += -DSQLITE_THREADSAFE=@SQLITE_THREADSAFE@
#XX#
# Any target libraries which libsqlite must be linked against
#
TLIBS = @LIBS@ $(LIBS)

#XX#
# Flags controlling use of the in memory btree implementation
#
# SQLITE_TEMP_STORE is 0 to force temporary tables to be in a file, 1 to
# default to file, 2 to default to memory, and 3 to force temporary
# tables to always be in memory.
#
TEMP_STORE = -DSQLITE_TEMP_STORE=@TEMP_STORE@

# Enable/disable loadable extensions, and other optional features
# based on configuration. (-DSQLITE_OMIT*, -DSQLITE_ENABLE*).
# The same set of OMIT and ENABLE flags should be passed to the
# LEMON parser generator and the mkkeywordhash tool as well.
#
# Add OPTIONS=... on the command line to append additional options
# to the OPT_FEATURE_FLAGS. Note that some flags only work if
# the build is specifically configured to account for them.
#
OPT_FEATURE_FLAGS = @OPT_FEATURE_FLAGS@ $(OPTIONS)

TCC += $(OPT_FEATURE_FLAGS)

# Add in any optional parameters specified on the make commane line
# ie.  make "OPTS=-DSQLITE_ENABLE_FOO=1 -DSQLITE_OMIT_FOO=1".
TCC += $(OPTS)

# Add in compile-time options for some libraries used by extensions
TCC += @CFLAGS_ZLIB@

# Version numbers and release number for the SQLite being compiled.
#
VERSION = @VERSION@
RELEASE = @RELEASE@

# Filename extensions for binaries and shared libraries
#
BEXE = @BUILD_EXEEXT@
TEXE = @TARGET_EXEEXT@
BDLL = @BUILD_DLLEXT@
TDLL = @TARGET_DLLEXT@
BLIB = @BUILD_LIBEXT@
TLIB = @TARGET_LIBEXT@

# The following variable is "1" if the configure script was able to locate
# the tclConfig.sh file.  It is an empty string otherwise.  When this
# variable is "1", the TCL extension library (libtclsqlite3.so) is built
# and installed.
#
HAVE_TCL = @HAVE_TCL@

# This is the command to use for tclsh - normally just "tclsh", but we may
# know the specific version we want to use
#
TCLSH_CMD = @TCLSH_CMD@

# Additional options when running tests using testrunner.tcl
# This is usually either blank, or else --status
#
TSTRNNR_OPTS = @TSTRNNR_OPTS@

#XX## Where do we want to install the tcl plugin
#XX##
#XX#TCLLIBDIR = @TCLLIBDIR@

#
# If gcov support was enabled by the configure script, add the appropriate
# flags here.  It's not always as easy as just having the user add the right
# CFLAGS / LDFLAGS, because libtool wants to use CFLAGS when linking, which
# causes build errors with -fprofile-arcs -ftest-coverage with some GCCs.
# Supposedly GCC does the right thing if you use --coverage, but in
# practice it still fails.  See:
#
# http://www.mail-archive.com/debian-gcc@lists.debian.org/msg26197.html
#
# for more info.
#
GCOV_CFLAGS1 = -DSQLITE_COVERAGE_TEST=1 -fprofile-arcs -ftest-coverage
GCOV_LDFLAGS1 = -lgcov
USE_GCOV = @USE_GCOV@
TCOMPILE_EXTRAS += $(GCOV_CFLAGS$(USE_GCOV))
TLINK_EXTRAS += $(GCOV_LDFLAGS$(USE_GCOV))

# The directory into which to store package information for

# Some standard variables and programs
#
prefix = @prefix@
exec_prefix = @exec_prefix@
libdir = @libdir@
pkgconfigdir = $(libdir)/pkgconfig
bindir = @bindir@
includedir = @includedir@
INSTALL = @BIN_INSTALL@
#XX#LIBTOOL = ./libtool
#XX#ALLOWRELEASE = @ALLOWRELEASE@
#XX#
#XX## libtool compile/link/install
#XX#TCOMPILE = $(LIBTOOL) --mode=compile --tag=CC $(TCC) $(TCOMPILE_EXTRAS)
#XX#TLINK = $(LIBTOOL) --mode=link $(TCC) $(TCOMPILE_EXTRAS) @LDFLAGS@ $(TLINK_EXTRAS)
#XX#LTINSTALL = $(LIBTOOL) --mode=install $(INSTALL)
TCOMPILE = $(TCC) $(TCOMPILE_EXTRAS)
TLINK = $(TCC) $(TLINK_EXTRAS)
TINSTALL = $(INSTALL)

#
# You should not have to change anything below this line
################################################################################
#

# Vars with the AS_ prefix are specifically related to AutoSetup.
#
# AS_AUTO_DEF is the main configure script.
#
AS_AUTO_DEF = $(TOP)/auto.def

USE_AMALGAMATION = @USE_AMALGAMATION@
AMALGAMATION_LINE_MACROS = @AMALGAMATION_LINE_MACROS@

#
# Object files for the SQLite library (non-amalgamation).
#
LIBOBJS0 = alter.o analyze.o attach.o auth.o \
         backup.o bitvec.o btmutex.o btree.o build.o \
         callback.o complete.o ctime.o \
         date.o dbpage.o dbstat.o delete.o \
         expr.o fault.o fkey.o \
         fts3.o fts3_aux.o fts3_expr.o fts3_hash.o fts3_icu.o \
         fts3_porter.o fts3_snippet.o fts3_tokenizer.o fts3_tokenizer1.o \
         fts3_tokenize_vtab.o \
         fts3_unicode.o fts3_unicode2.o fts3_write.o \
         fts5.o \
         func.o global.o hash.o \
         icu.o insert.o json.o legacy.o loadext.o \
         main.o malloc.o mem0.o mem1.o mem2.o mem3.o mem5.o \
         memdb.o memjournal.o \
         mutex.o mutex_noop.o mutex_unix.o mutex_w32.o \
         notify.o opcodes.o os.o os_kv.o os_unix.o os_win.o \
         pager.o parse.o pcache.o pcache1.o pragma.o prepare.o printf.o \
         random.o resolve.o rowset.o rtree.o \
         sqlite3session.o select.o sqlite3rbu.o status.o stmt.o \
         table.o threads.o tokenize.o treeview.o trigger.o \
         update.o userauth.o upsert.o util.o vacuum.o \
         vdbe.o vdbeapi.o vdbeaux.o vdbeblob.o vdbemem.o vdbesort.o \
         vdbetrace.o vdbevtab.o \
         wal.o walker.o where.o wherecode.o whereexpr.o \
         window.o utf.o vtab.o

# Object files for the amalgamation.
#
LIBOBJS1 = sqlite3.o

# Determine the real value of LIBOBJ based on the 'configure' script
#
LIBOBJ = $(LIBOBJS$(USE_AMALGAMATION))

# All of the source code files.
#
SRC = \
  $(TOP)/src/alter.c \
  $(TOP)/src/analyze.c \
  $(TOP)/src/attach.c \
  $(TOP)/src/auth.c \
  $(TOP)/src/backup.c \
  $(TOP)/src/bitvec.c \
  $(TOP)/src/btmutex.c \
  $(TOP)/src/btree.c \
  $(TOP)/src/btree.h \
  $(TOP)/src/btreeInt.h \
  $(TOP)/src/build.c \
  $(TOP)/src/callback.c \
  $(TOP)/src/complete.c \
  $(TOP)/src/ctime.c \
  $(TOP)/src/date.c \
  $(TOP)/src/dbpage.c \
  $(TOP)/src/dbstat.c \
  $(TOP)/src/delete.c \
  $(TOP)/src/expr.c \
  $(TOP)/src/fault.c \
  $(TOP)/src/fkey.c \
  $(TOP)/src/func.c \
  $(TOP)/src/global.c \
  $(TOP)/src/hash.c \
  $(TOP)/src/hash.h \
  $(TOP)/src/hwtime.h \
  $(TOP)/src/insert.c \
  $(TOP)/src/json.c \
  $(TOP)/src/legacy.c \
  $(TOP)/src/loadext.c \
  $(TOP)/src/main.c \
  $(TOP)/src/malloc.c \
  $(TOP)/src/mem0.c \
  $(TOP)/src/mem1.c \
  $(TOP)/src/mem2.c \
  $(TOP)/src/mem3.c \
  $(TOP)/src/mem5.c \
  $(TOP)/src/memdb.c \
  $(TOP)/src/memjournal.c \
  $(TOP)/src/msvc.h \
  $(TOP)/src/mutex.c \
  $(TOP)/src/mutex.h \
  $(TOP)/src/mutex_noop.c \
  $(TOP)/src/mutex_unix.c \
  $(TOP)/src/mutex_w32.c \
  $(TOP)/src/notify.c \
  $(TOP)/src/os.c \
  $(TOP)/src/os.h \
  $(TOP)/src/os_common.h \
  $(TOP)/src/os_setup.h \
  $(TOP)/src/os_kv.c \
  $(TOP)/src/os_unix.c \
  $(TOP)/src/os_win.c \
  $(TOP)/src/os_win.h \
  $(TOP)/src/pager.c \
  $(TOP)/src/pager.h \
  $(TOP)/src/parse.y \
  $(TOP)/src/pcache.c \
  $(TOP)/src/pcache.h \
  $(TOP)/src/pcache1.c \
  $(TOP)/src/pragma.c \
  $(TOP)/src/pragma.h \
  $(TOP)/src/prepare.c \
  $(TOP)/src/printf.c \
  $(TOP)/src/random.c \
  $(TOP)/src/resolve.c \
  $(TOP)/src/rowset.c \
  $(TOP)/src/select.c \
  $(TOP)/src/status.c \
  $(TOP)/src/shell.c.in \
  $(TOP)/src/sqlite.h.in \
  $(TOP)/src/sqlite3ext.h \
  $(TOP)/src/sqliteInt.h \
  $(TOP)/src/sqliteLimit.h \
  $(TOP)/src/table.c \
  $(TOP)/src/tclsqlite.c \
  $(TOP)/src/threads.c \
  $(TOP)/src/tokenize.c \
  $(TOP)/src/treeview.c \
  $(TOP)/src/trigger.c \
  $(TOP)/src/utf.c \
  $(TOP)/src/update.c \
  $(TOP)/src/upsert.c \
  $(TOP)/src/util.c \
  $(TOP)/src/vacuum.c \
  $(TOP)/src/vdbe.c \
  $(TOP)/src/vdbe.h \
  $(TOP)/src/vdbeapi.c \
  $(TOP)/src/vdbeaux.c \
  $(TOP)/src/vdbeblob.c \
  $(TOP)/src/vdbemem.c \
  $(TOP)/src/vdbesort.c \
  $(TOP)/src/vdbetrace.c \
  $(TOP)/src/vdbevtab.c \
  $(TOP)/src/vdbeInt.h \
  $(TOP)/src/vtab.c \
  $(TOP)/src/vxworks.h \
  $(TOP)/src/wal.c \
  $(TOP)/src/wal.h \
  $(TOP)/src/walker.c \
  $(TOP)/src/where.c \
  $(TOP)/src/wherecode.c \
  $(TOP)/src/whereexpr.c \
  $(TOP)/src/whereInt.h \
  $(TOP)/src/window.c

# Source code for extensions
#
SRC += \
  $(TOP)/ext/fts3/fts3.c \
  $(TOP)/ext/fts3/fts3.h \
  $(TOP)/ext/fts3/fts3Int.h \
  $(TOP)/ext/fts3/fts3_aux.c \
  $(TOP)/ext/fts3/fts3_expr.c \
  $(TOP)/ext/fts3/fts3_hash.c \
  $(TOP)/ext/fts3/fts3_hash.h \
  $(TOP)/ext/fts3/fts3_icu.c \
  $(TOP)/ext/fts3/fts3_porter.c \
  $(TOP)/ext/fts3/fts3_snippet.c \
  $(TOP)/ext/fts3/fts3_tokenizer.h \
  $(TOP)/ext/fts3/fts3_tokenizer.c \
  $(TOP)/ext/fts3/fts3_tokenizer1.c \
  $(TOP)/ext/fts3/fts3_tokenize_vtab.c \
  $(TOP)/ext/fts3/fts3_unicode.c \
  $(TOP)/ext/fts3/fts3_unicode2.c \
  $(TOP)/ext/fts3/fts3_write.c
SRC += \
  $(TOP)/ext/icu/sqliteicu.h \
  $(TOP)/ext/icu/icu.c
SRC += \
  $(TOP)/ext/rtree/rtree.h \
  $(TOP)/ext/rtree/rtree.c \
  $(TOP)/ext/rtree/geopoly.c
SRC += \
  $(TOP)/ext/session/sqlite3session.c \
  $(TOP)/ext/session/sqlite3session.h
SRC += \
  $(TOP)/ext/userauth/userauth.c \
  $(TOP)/ext/userauth/sqlite3userauth.h
SRC += \
  $(TOP)/ext/rbu/sqlite3rbu.h \
  $(TOP)/ext/rbu/sqlite3rbu.c
SRC += \
  $(TOP)/ext/misc/stmt.c

# Generated source code files
#
SRC += \
  keywordhash.h \
  opcodes.c \
  opcodes.h \
  parse.c \
  parse.h \
  sqlite_cfg.h \
  shell.c \
  sqlite3.h

# Source code to the test files.
#
TESTSRC = \
  $(TOP)/src/test1.c \
  $(TOP)/src/test2.c \
  $(TOP)/src/test3.c \
  $(TOP)/src/test4.c \
  $(TOP)/src/test5.c \
  $(TOP)/src/test6.c \
  $(TOP)/src/test8.c \
  $(TOP)/src/test9.c \
  $(TOP)/src/test_autoext.c \
  $(TOP)/src/test_async.c \
  $(TOP)/src/test_backup.c \
  $(TOP)/src/test_bestindex.c \
  $(TOP)/src/test_blob.c \
  $(TOP)/src/test_btree.c \
  $(TOP)/src/test_config.c \
  $(TOP)/src/test_delete.c \
  $(TOP)/src/test_demovfs.c \
  $(TOP)/src/test_devsym.c \
  $(TOP)/src/test_fs.c \
  $(TOP)/src/test_func.c \
  $(TOP)/src/test_hexio.c \
  $(TOP)/src/test_init.c \
  $(TOP)/src/test_intarray.c \
  $(TOP)/src/test_journal.c \
  $(TOP)/src/test_malloc.c \
  $(TOP)/src/test_md5.c \
  $(TOP)/src/test_multiplex.c \
  $(TOP)/src/test_mutex.c \
  $(TOP)/src/test_onefile.c \
  $(TOP)/src/test_osinst.c \
  $(TOP)/src/test_pcache.c \
  $(TOP)/src/test_quota.c \
  $(TOP)/src/test_rtree.c \
  $(TOP)/src/test_schema.c \
  $(TOP)/src/test_superlock.c \
  $(TOP)/src/test_syscall.c \
  $(TOP)/src/test_tclsh.c \
  $(TOP)/src/test_tclvar.c \
  $(TOP)/src/test_thread.c \
  $(TOP)/src/test_vdbecov.c \
  $(TOP)/src/test_vfs.c \
  $(TOP)/src/test_windirent.c \
  $(TOP)/src/test_window.c \
  $(TOP)/src/test_wsd.c       \
  $(TOP)/ext/fts3/fts3_term.c \
  $(TOP)/ext/fts3/fts3_test.c  \
  $(TOP)/ext/session/test_session.c \
  $(TOP)/ext/recover/sqlite3recover.c \
  $(TOP)/ext/recover/dbdata.c \
  $(TOP)/ext/recover/test_recover.c \
  $(TOP)/ext/intck/test_intck.c  \
  $(TOP)/ext/intck/sqlite3intck.c \
  $(TOP)/ext/rbu/test_rbu.c

# Statically linked extensions
#
TESTSRC += \
  $(TOP)/ext/expert/sqlite3expert.c \
  $(TOP)/ext/expert/test_expert.c \
  $(TOP)/ext/misc/amatch.c \
  $(TOP)/ext/misc/appendvfs.c \
  $(TOP)/ext/misc/basexx.c \
  $(TOP)/ext/misc/carray.c \
  $(TOP)/ext/misc/cksumvfs.c \
  $(TOP)/ext/misc/closure.c \
  $(TOP)/ext/misc/csv.c \
  $(TOP)/ext/misc/decimal.c \
  $(TOP)/ext/misc/eval.c \
  $(TOP)/ext/misc/explain.c \
  $(TOP)/ext/misc/fileio.c \
  $(TOP)/ext/misc/fuzzer.c \
  $(TOP)/ext/fts5/fts5_tcl.c \
  $(TOP)/ext/fts5/fts5_test_mi.c \
  $(TOP)/ext/fts5/fts5_test_tok.c \
  $(TOP)/ext/misc/ieee754.c \
  $(TOP)/ext/misc/mmapwarm.c \
  $(TOP)/ext/misc/nextchar.c \
  $(TOP)/ext/misc/normalize.c \
  $(TOP)/ext/misc/percentile.c \
  $(TOP)/ext/misc/prefixes.c \
  $(TOP)/ext/misc/qpvtab.c \
  $(TOP)/ext/misc/randomjson.c \
  $(TOP)/ext/misc/regexp.c \
  $(TOP)/ext/misc/remember.c \
  $(TOP)/ext/misc/series.c \
  $(TOP)/ext/misc/spellfix.c \
  $(TOP)/ext/misc/stmtrand.c \
  $(TOP)/ext/misc/totype.c \
  $(TOP)/ext/misc/unionvtab.c \
  $(TOP)/ext/misc/wholenumber.c \
  $(TOP)/ext/misc/zipfile.c \
  $(TOP)/ext/userauth/userauth.c \
  $(TOP)/ext/rtree/test_rtreedoc.c

# Source code to the library files needed by the test fixture
#
TESTSRC2 = \
  $(TOP)/src/attach.c \
  $(TOP)/src/backup.c \
  $(TOP)/src/bitvec.c \
  $(TOP)/src/btree.c \
  $(TOP)/src/build.c \
  $(TOP)/src/ctime.c \
  $(TOP)/src/date.c \
  $(TOP)/src/dbpage.c \
  $(TOP)/src/dbstat.c \
  $(TOP)/src/expr.c \
  $(TOP)/src/func.c \
  $(TOP)/src/global.c \
  $(TOP)/src/insert.c \
  $(TOP)/src/wal.c \
  $(TOP)/src/main.c \
  $(TOP)/src/mem5.c \
  $(TOP)/src/os.c \
  $(TOP)/src/os_kv.c \
  $(TOP)/src/os_unix.c \
  $(TOP)/src/os_win.c \
  $(TOP)/src/pager.c \
  $(TOP)/src/pragma.c \
  $(TOP)/src/prepare.c \
  $(TOP)/src/printf.c \
  $(TOP)/src/random.c \
  $(TOP)/src/pcache.c \
  $(TOP)/src/pcache1.c \
  $(TOP)/src/select.c \
  $(TOP)/src/tokenize.c \
  $(TOP)/src/treeview.c \
  $(TOP)/src/utf.c \
  $(TOP)/src/util.c \
  $(TOP)/src/vdbeapi.c \
  $(TOP)/src/vdbeaux.c \
  $(TOP)/src/vdbe.c \
  $(TOP)/src/vdbemem.c \
  $(TOP)/src/vdbetrace.c \
  $(TOP)/src/vdbevtab.c \
  $(TOP)/src/where.c \
  $(TOP)/src/wherecode.c \
  $(TOP)/src/whereexpr.c \
  $(TOP)/src/window.c \
  parse.c \
  $(TOP)/ext/fts3/fts3.c \
  $(TOP)/ext/fts3/fts3_aux.c \
  $(TOP)/ext/fts3/fts3_expr.c \
  $(TOP)/ext/fts3/fts3_term.c \
  $(TOP)/ext/fts3/fts3_tokenizer.c \
  $(TOP)/ext/fts3/fts3_write.c \
  $(TOP)/ext/async/sqlite3async.c \
  $(TOP)/ext/session/sqlite3session.c \
  $(TOP)/ext/misc/stmt.c \
  fts5.c

# Header files used by all library source files.
#
HDR = \
   $(TOP)/src/btree.h \
   $(TOP)/src/btreeInt.h \
   $(TOP)/src/hash.h \
   $(TOP)/src/hwtime.h \
   keywordhash.h \
   $(TOP)/src/msvc.h \
   $(TOP)/src/mutex.h \
   opcodes.h \
   $(TOP)/src/os.h \
   $(TOP)/src/os_common.h \
   $(TOP)/src/os_setup.h \
   $(TOP)/src/os_win.h \
   $(TOP)/src/pager.h \
   $(TOP)/src/pcache.h \
   parse.h  \
   $(TOP)/src/pragma.h \
   sqlite3.h  \
   $(TOP)/src/sqlite3ext.h \
   $(TOP)/src/sqliteInt.h  \
   $(TOP)/src/sqliteLimit.h \
   $(TOP)/src/vdbe.h \
   $(TOP)/src/vdbeInt.h \
   $(TOP)/src/vxworks.h \
   $(TOP)/src/whereInt.h \
   sqlite_cfg.h

# Header files used by extensions
#
EXTHDR += \
  $(TOP)/ext/fts3/fts3.h \
  $(TOP)/ext/fts3/fts3Int.h \
  $(TOP)/ext/fts3/fts3_hash.h \
  $(TOP)/ext/fts3/fts3_tokenizer.h
EXTHDR += \
  $(TOP)/ext/rtree/rtree.h \
  $(TOP)/ext/rtree/geopoly.c
EXTHDR += \
  $(TOP)/ext/icu/sqliteicu.h
EXTHDR += \
  $(TOP)/ext/rtree/sqlite3rtree.h
EXTHDR += \
  $(TOP)/ext/userauth/sqlite3userauth.h

# executables needed for testing
#
TESTPROGS = \
  testfixture$(TEXE) \
  sqlite3$(TEXE) \
  sqlite3_analyzer$(TEXE) \
  sqldiff$(TEXE) \
  dbhash$(TEXE) \
  sqltclsh$(TEXE)

# Databases containing fuzzer test cases
#
FUZZDATA = \
  $(TOP)/test/fuzzdata1.db \
  $(TOP)/test/fuzzdata2.db \
  $(TOP)/test/fuzzdata3.db \
  $(TOP)/test/fuzzdata4.db \
  $(TOP)/test/fuzzdata5.db \
  $(TOP)/test/fuzzdata6.db \
  $(TOP)/test/fuzzdata7.db \
  $(TOP)/test/fuzzdata8.db

# Standard options to testfixture
#
TESTOPTS = --verbose=file --output=test-out.txt

# Extra compiler options for various shell tools
#
SHELL_OPT = @OPT_SHELL@
SHELL_OPT += -DSQLITE_DQS=0
SHELL_OPT += -DSQLITE_ENABLE_FTS4
#SHELL_OPT += -DSQLITE_ENABLE_FTS5
SHELL_OPT += -DSQLITE_ENABLE_RTREE
SHELL_OPT += -DSQLITE_ENABLE_EXPLAIN_COMMENTS
SHELL_OPT += -DSQLITE_ENABLE_UNKNOWN_SQL_FUNCTION
SHELL_OPT += -DSQLITE_ENABLE_STMTVTAB
SHELL_OPT += -DSQLITE_ENABLE_DBPAGE_VTAB
SHELL_OPT += -DSQLITE_ENABLE_DBSTAT_VTAB
SHELL_OPT += -DSQLITE_ENABLE_BYTECODE_VTAB
SHELL_OPT += -DSQLITE_ENABLE_OFFSET_SQL_FUNC
SHELL_OPT += -DSQLITE_STRICT_SUBTYPE=1
FUZZERSHELL_OPT =
FUZZCHECK_OPT += -I$(TOP)/test
FUZZCHECK_OPT += -I$(TOP)/ext/recover
FUZZCHECK_OPT += \
  -DSQLITE_OSS_FUZZ \
  -DSQLITE_ENABLE_BYTECODE_VTAB \
  -DSQLITE_ENABLE_DBPAGE_VTAB \
  -DSQLITE_ENABLE_DBSTAT_VTAB \
  -DSQLITE_ENABLE_BYTECODE_VTAB \
  -DSQLITE_ENABLE_DESERIALIZE \
  -DSQLITE_ENABLE_EXPLAIN_COMMENTS \
  -DSQLITE_ENABLE_FTS3_PARENTHESIS \
  -DSQLITE_ENABLE_FTS4 \
  -DSQLITE_ENABLE_FTS5 \
  -DSQLITE_ENABLE_GEOPOLY \
  -DSQLITE_ENABLE_MATH_FUNCTIONS \
  -DSQLITE_ENABLE_MEMSYS5 \
  -DSQLITE_ENABLE_NORMALIZE \
  -DSQLITE_ENABLE_OFFSET_SQL_FUNC \
  -DSQLITE_ENABLE_PREUPDATE_HOOK \
  -DSQLITE_ENABLE_RTREE \
  -DSQLITE_ENABLE_SESSION \
  -DSQLITE_ENABLE_STMTVTAB \
  -DSQLITE_ENABLE_UNKNOWN_SQL_FUNCTION \
  -DSQLITE_ENABLE_STAT4 \
  -DSQLITE_ENABLE_STMT_SCANSTATUS \
  -DSQLITE_MAX_MEMORY=50000000 \
  -DSQLITE_MAX_MMAP_SIZE=0 \
  -DSQLITE_OMIT_LOAD_EXTENSION \
  -DSQLITE_PRINTF_PRECISION_LIMIT=1000 \
  -DSQLITE_PRIVATE="" \
  -DSQLITE_STRICT_SUBTYPE=1 \
  -DSQLITE_STATIC_RANDOMJSON

FUZZCHECK_SRC += $(TOP)/test/fuzzcheck.c
FUZZCHECK_SRC += $(TOP)/test/ossfuzz.c
FUZZCHECK_SRC += $(TOP)/test/fuzzinvariants.c
FUZZCHECK_SRC += $(TOP)/ext/recover/dbdata.c
FUZZCHECK_SRC += $(TOP)/ext/recover/sqlite3recover.c
FUZZCHECK_SRC += $(TOP)/test/vt02.c
FUZZCHECK_SRC += $(TOP)/ext/misc/percentile.c
FUZZCHECK_SRC += $(TOP)/ext/misc/randomjson.c
DBFUZZ_OPT =
ST_OPT = -DSQLITE_OS_KV_OPTIONAL


# In wasi-sdk builds, disable the CLI shell build.
@if HAVE_WASI_SDK
  SQLITE3_SHELL_TARGET =
@else
  SQLITE3_SHELL_TARGET = sqlite3$(TEXE)
@endif
#XXX#??? SQLITE3_O = $(TOP)/sqlite3.o

# Use $(libtclsqlite3.la_$(HAVE_TCL)) to resolve to either
# libtclsqlite3.la or an empty value.
libtclsqlite3.la_0 =
libtclsqlite3.la_1 = libtclsqlite3.la
#
# This is the default Makefile target.  The objects listed here
# are what get build when you type just "make" with no arguments.
#

all:	sqlite3.h sqlite3.c shell.c $(SQLITE3_SHELL_TARGET)
#all:	libsqlite3.la  \
#XX#  $(libtclsqlite3.la_$(HAVE_TCL))

# Re-run $(TOP)/configure with the same args invoked to produce this
# makefile.
#
AUTOREMAKE = @SQLITE_AUTOREMAKE@

Makefile: $(TOP)/Makefile.in $(AS_AUTO_DEF)
	$(AUTOREMAKE)
	@touch $@

sqlite3.pc: $(TOP)/sqlite3.pc.in $(AS_AUTO_DEF)
	$(AUTOREMAKE)
	@touch $@

sqlite_cfg.h: $(TOP)/sqlite_cfg.h.in $(AS_AUTO_DEF)
	$(AUTOREMAKE)
	@touch $@

libsqlite3.DLL = libsqlite3$(TDLL)
libsqlite3.LIB = libsqlite3$(TLIB)
LDFLAGS_libsqlite = \
  $(LDFLAGS_RPATH) $(TLIBS) $(LDFLAGS_MATH) $(LDFLAGS_ZLIB)
# LDFLAGS_libsqlite should be used with any target which
# either results in building libsqlite3.so, builds sqlite3.c
# directly, links in sqlite3.o, or links in $(LIBOBJS0).

$(libsqlite3.DLL):	$(LIBOBJ)
	$(TLINK) -o $@ \
		@SHOBJ_LDFLAGS@  $(LIBOBJ) $(TLIBS) \
		$(LDFLAGS_libsqlite)
dll: $(libsqlite3.DLL)
all: dll

$(libsqlite3.LIB):	$(LIBOBJ)
	$(AR) crs $@ $(LIBOBJ)
lib: $(libsqlite3.LIB)
all: lib

#XX#libtclsqlite3.la:	tclsqlite.lo libsqlite3.la
#XX#	$(TLINK) -no-undefined -o $@ tclsqlite.lo \
#XX#		libsqlite3.la @TCL_STUB_LIB_SPEC@ $(TLIBS) \
#XX#		-rpath "$(TCLLIBDIR)" \
#XX#		-version-info "8:6:8" \
#XX#		-avoid-version

sqlite3$(TEXE):	shell.c sqlite3.c
	$(TCC) $(READLINE_FLAGS) $(SHELL_OPT) -o $@ \
		shell.c sqlite3.c \
		$(LDFLAGS_libsqlite) $(LDFLAGS_READLINE)
cli: sqlite3$(TEXE)
all: cli

sqldiff$(TEXE):	$(TOP)/tool/sqldiff.c $(TOP)/ext/misc/sqlite3_stdio.h sqlite3.o sqlite3.h
	$(TLINK) $(CFLAGS_stdio3) -o $@ $(TOP)/tool/sqldiff.c sqlite3.o $(LDFLAGS_libsqlite)

dbhash$(TEXE):	$(TOP)/tool/dbhash.c sqlite3.o sqlite3.h
	$(TLINK) -o $@ $(TOP)/tool/dbhash.c sqlite3.o $(LDFLAGS_libsqlite)

RSYNC_SRC = \
  $(TOP)/tool/sqlite3-rsync.c \
  sqlite3.c

RSYNC_OPT = \
  -DSQLITE_ENABLE_DBPAGE_VTAB \
  -USQLITE_THREADSAFE \
  -DSQLITE_THREADSAFE=0 \
  -DSQLITE_OMIT_LOAD_EXTENSION \
  -DSQLITE_OMIT_DEPRECATED

sqlite3-rsync$(TEXE):	$(RSYNC_SRC)
	$(TCC) -o $@ $(RSYNC_OPT) $(RSYNC_SRC) $(LDFLAGS_libsqlite)

scrub$(TEXE):	$(TOP)/ext/misc/scrub.c sqlite3.lo
	$(TLINK) -o $@ -I. -DSCRUB_STANDALONE \
		$(TOP)/ext/misc/scrub.c sqlite3.lo $(LDFLAGS_libsqlite)

srcck1$(BEXE):	$(TOP)/tool/srcck1.c
	$(BCC) -o srcck1$(BEXE) $(TOP)/tool/srcck1.c

sourcetest:	srcck1$(BEXE) sqlite3.c
	./srcck1 sqlite3.c

src-verify:	$(TOP)/tool/src-verify.c
	$(BCC) -o src-verify$(BEXE) $(TOP)/tool/src-verify.c


# JimTCL is part of the autosetup suite and is suitable for certain
# in-tree TCL jobs, but it requires that we build it with non-default
# flags. Note that the build tree will, if no system-level tclsh is
# found, also have a ./jimsh0. That one is a bare-bones build for the
# configure process, whereas we need to build it with another option
# enabled for use with the various code generators.
#
JIMSH = @srcdir@/jimsh
@if CFLAGS_JIMSH
$(JIMSH): $(TOP)/autosetup/jimsh0.c Makefile
	$(BCC) -o $(JIMSH) @CFLAGS_JIMSH@ $<
@endif

# BTCL is the tclsh-compatible app used for running various code
# generators and other in-tree tools, as opposed to the TCL-based
# tests, which must be built and run using the canonical TCL
# distribution.
BTCL = @BTCL@
$(BTCL):

#XX#
#XX#verify-source:	./src-verify
#XX#	./src-verify $(TOP)
#XX#
#XX#fuzzershell$(TEXE):	$(TOP)/tool/fuzzershell.c sqlite3.c sqlite3.h
#XX#	$(TLINK) -o $@ $(FUZZERSHELL_OPT) \
#XX#	  $(TOP)/tool/fuzzershell.c sqlite3.c $(TLIBS)
#XX#
#XX#fuzzcheck$(TEXE):	$(FUZZCHECK_SRC) sqlite3.c sqlite3.h $(FUZZCHECK_DEP)
#XX#	$(TLINK) -o $@ $(FUZZCHECK_OPT) $(FUZZCHECK_SRC) sqlite3.c $(TLIBS)
#XX#
#XX#fuzzcheck-asan$(TEXE):	$(FUZZCHECK_SRC) sqlite3.c sqlite3.h $(FUZZCHECK_DEP)
#XX#	$(TLINK) -o $@ -fsanitize=address $(FUZZCHECK_OPT) $(FUZZCHECK_SRC) sqlite3.c $(TLIBS)
#XX#
#XX#fuzzcheck-ubsan$(TEXE):	$(FUZZCHECK_SRC) sqlite3.c sqlite3.h $(FUZZCHECK_DEP)
#XX#	$(TLINK) -o $@ -fsanitize=undefined $(FUZZCHECK_OPT) $(FUZZCHECK_SRC) sqlite3.c $(TLIBS)
#XX#
#XX## Usage:    FUZZDB=filename make run-fuzzcheck
#XX##
#XX## Where filename is a fuzzcheck database, this target builds and runs
#XX## fuzzcheck, fuzzcheck-asan, and fuzzcheck-ubsan on that database.
#XX##
#XX## FUZZDB can be a glob pattern of two or more databases. Example:
#XX##
#XX##     FUZZDB=test/fuzzdata*.db make run-fuzzcheck
#XX##
#XX#run-fuzzcheck:	fuzzcheck$(TEXE) fuzzcheck-asan$(TEXE) fuzzcheck-ubsan$(TEXE)
#XX#	@if test "$(FUZZDB)" = ""; then echo 'ERROR: No FUZZDB specified. Rerun with FUZZDB=filename'; exit 1; fi
#XX#	./fuzzcheck$(TEXE) --spinner $(FUZZDB)
#XX#	./fuzzcheck-asan$(TEXE) --spinner $(FUZZDB)
#XX#	./fuzzcheck-ubsan$(TEXE) --spinner $(FUZZDB)
#XX#
#XX#ossshell$(TEXE):	$(TOP)/test/ossfuzz.c $(TOP)/test/ossshell.c sqlite3.c sqlite3.h
#XX#	$(TLINK) -o $@ $(FUZZCHECK_OPT) $(TOP)/test/ossshell.c \
#XX#             $(TOP)/test/ossfuzz.c sqlite3.c $(TLIBS)
#XX#
#XX#sessionfuzz$(TEXE):	$(TOP)/test/sessionfuzz.c sqlite3.c sqlite3.h
#XX#	$(TLINK) -o $@ $(TOP)/test/sessionfuzz.c $(TLIBS)
#XX#
#XX#dbfuzz$(TEXE):	$(TOP)/test/dbfuzz.c sqlite3.c sqlite3.h
#XX#	$(TLINK) -o $@ $(DBFUZZ_OPT) $(TOP)/test/dbfuzz.c sqlite3.c $(TLIBS)
#XX#
#XX#DBFUZZ2_OPTS = \
#XX#  -DSQLITE_THREADSAFE=0 \
#XX#  -DSQLITE_OMIT_LOAD_EXTENSION \
#XX#  -DSQLITE_DEBUG \
#XX#  -DSQLITE_ENABLE_DBSTAT_VTAB \
#XX#  -DSQLITE_ENABLE_BYTECODE_VTAB \
#XX#  -DSQLITE_ENABLE_RTREE \
#XX#  -DSQLITE_ENABLE_FTS4 \
#XX#  -DSQLITE_ENABLE_FTS5
#XX#
#XX#dbfuzz2$(TEXE):	$(TOP)/test/dbfuzz2.c sqlite3.c sqlite3.h
#XX#	$(CC) $(OPT_FEATURE_FLAGS) $(OPTS) -I. -g -O0 \
#XX#		-DSTANDALONE -o dbfuzz2 \
#XX#		$(DBFUZZ2_OPTS) $(TOP)/test/dbfuzz2.c sqlite3.c $(TLIBS)
#XX#	mkdir -p dbfuzz2-dir
#XX#	cp $(TOP)/test/dbfuzz2-seed* dbfuzz2-dir
#XX#
#XX#dbfuzz2-asan:	$(TOP)/test/dbfuzz2.c sqlite3.c sqlite3.h
#XX#	clang-6.0 $(OPT_FEATURE_FLAGS) $(OPTS) -I. -g -O0 \
#XX#		-fsanitize=fuzzer,undefined,address -o dbfuzz2-asan \
#XX#		$(DBFUZZ2_OPTS) $(TOP)/test/dbfuzz2.c sqlite3.c $(TLIBS)
#XX#	mkdir -p dbfuzz2-dir
#XX#	cp $(TOP)/test/dbfuzz2-seed* dbfuzz2-dir
#XX#
#XX#dbfuzz2-msan:	$(TOP)/test/dbfuzz2.c sqlite3.c sqlite3.h
#XX#	clang-6.0 $(OPT_FEATURE_FLAGS) $(OPTS) -I. -g -O0 \
#XX#		-fsanitize=fuzzer,undefined,memory -o dbfuzz2-msan \
#XX#		$(DBFUZZ2_OPTS) $(TOP)/test/dbfuzz2.c sqlite3.c $(TLIBS)
#XX#	mkdir -p dbfuzz2-dir
#XX#	cp $(TOP)/test/dbfuzz2-seed* dbfuzz2-dir
#XX#
#XX#mptester$(TEXE):	sqlite3.lo $(TOP)/mptest/mptest.c
#XX#	$(TLINK) -o $@ -I. $(TOP)/mptest/mptest.c sqlite3.lo \
#XX#		$(TLIBS) -rpath "$(libdir)"
#XX#
#XX#MPTEST1=./mptester$(TEXE) mptest.db $(TOP)/mptest/crash01.test --repeat 20
#XX#MPTEST2=./mptester$(TEXE) mptest.db $(TOP)/mptest/multiwrite01.test --repeat 20
#XX#mptest:	mptester$(TEXE)
#XX#	rm -f mptest.db
#XX#	$(MPTEST1) --journalmode DELETE
#XX#	$(MPTEST2) --journalmode WAL
#XX#	$(MPTEST1) --journalmode WAL
#XX#	$(MPTEST2) --journalmode PERSIST
#XX#	$(MPTEST1) --journalmode PERSIST
#XX#	$(MPTEST2) --journalmode TRUNCATE
#XX#	$(MPTEST1) --journalmode TRUNCATE
#XX#	$(MPTEST2) --journalmode DELETE
#XX#
#XX#
has_tclsh84:
	sh $(TOP)/tool/cktclsh.sh 8.4 $(TCLSH_CMD)
	touch has_tclsh84

has_tclsh85:
	sh $(TOP)/tool/cktclsh.sh 8.5 $(TCLSH_CMD)
	touch has_tclsh85

#XX#has_tclconfig:
#XX#	@ if test x"$(HAVE_TCL)" != "x1"; then	echo 'ERROR: Requires access to "tclConfig.sh" which "configure" was not able to locate'; exit 1; fi
#XX#	touch has_tclconfig
#XX#
#XX#
# This target creates a directory named "tsrc" and fills it with
# copies of all of the C source code and header files needed to
# build on the target system.  Some of the C source code and header
# files are automatically generated.  This target takes care of
# all that automatic generation.
#
.target_source:	$(SRC) $(TOP)/tool/vdbe-compress.tcl fts5.c $(BTCL) # has_tclsh84
	rm -rf tsrc
	mkdir tsrc
	cp -f $(SRC) tsrc
	rm tsrc/sqlite.h.in tsrc/parse.y
	$(BTCL) $(TOP)/tool/vdbe-compress.tcl $(OPTS) <tsrc/vdbe.c >vdbe.new
	mv vdbe.new tsrc/vdbe.c
	cp fts5.c fts5.h tsrc
	touch .target_source

sqlite3.c:	.target_source $(TOP)/tool/mksqlite3c.tcl src-verify \
		$(BTCL) # has_tclsh84
	$(BTCL) $(TOP)/tool/mksqlite3c.tcl $(AMALGAMATION_LINE_MACROS) $(EXTRA_SRC)
	cp tsrc/sqlite3ext.h .
	cp $(TOP)/ext/session/sqlite3session.h .

sqlite3r.h: sqlite3.h $(BTCL) # has_tclsh84
	$(BTCL) $(TOP)/tool/mksqlite3h.tcl $(TOP) --enable-recover >sqlite3r.h

sqlite3r.c: sqlite3.c sqlite3r.h $(BTCL) # has_tclsh84
	cp $(TOP)/ext/recover/sqlite3recover.c tsrc/
	cp $(TOP)/ext/recover/sqlite3recover.h tsrc/
	cp $(TOP)/ext/recover/dbdata.c tsrc/
	$(BTCL) $(TOP)/tool/mksqlite3c.tcl --enable-recover $(AMALGAMATION_LINE_MACROS) $(EXTRA_SRC)

sqlite3ext.h:	.target_source
	cp tsrc/sqlite3ext.h .

#XX#tclsqlite3.c:	sqlite3.c
#XX#	echo '#ifndef USE_SYSTEM_SQLITE' >tclsqlite3.c
#XX#	cat sqlite3.c >>tclsqlite3.c
#XX#	echo '#endif /* USE_SYSTEM_SQLITE */' >>tclsqlite3.c
#XX#	cat $(TOP)/src/tclsqlite.c >>tclsqlite3.c
#XX#
#XX#sqlite3-all.c:	sqlite3.c $(TOP)/tool/split-sqlite3c.tcl has_tclsh84
#XX#	$(TCLSH_CMD) $(TOP)/tool/split-sqlite3c.tcl
#XX#
#XX## Rule to build the amalgamation
#XX##
#XX#sqlite3.lo:	sqlite3.c
#XX#	$(TCOMPILE) $(TEMP_STORE) -c sqlite3.c

# Rules to build the LEMON compiler generator
#
lemon$(BEXE):	$(TOP)/tool/lemon.c $(TOP)/tool/lempar.c
	$(BCC) -o $@ $(TOP)/tool/lemon.c
	cp $(TOP)/tool/lempar.c .

# Rules to build the program that generates the source-id
#
mksourceid$(BEXE):	$(TOP)/tool/mksourceid.c
	$(BCC) -o $@ $(TOP)/tool/mksourceid.c

# Rules to build individual *.o files from generated *.c files. This
# applies to:
#
#     parse.o
#     opcodes.o
#
parse.o:	parse.c $(HDR)
	$(TCOMPILE) $(TEMP_STORE) -c parse.c

opcodes.o:	opcodes.c
	$(TCOMPILE) $(TEMP_STORE) -c opcodes.c

# Rules to build individual *.o files from files in the src directory.
#
alter.o:	$(TOP)/src/alter.c $(HDR)
	$(TCOMPILE) $(TEMP_STORE) -c $(TOP)/src/alter.c

analyze.o:	$(TOP)/src/analyze.c $(HDR)
	$(TCOMPILE) $(TEMP_STORE) -c $(TOP)/src/analyze.c

attach.o:	$(TOP)/src/attach.c $(HDR)
	$(TCOMPILE) $(TEMP_STORE) -c $(TOP)/src/attach.c

auth.o:	$(TOP)/src/auth.c $(HDR)
	$(TCOMPILE) $(TEMP_STORE) -c $(TOP)/src/auth.c

backup.o:	$(TOP)/src/backup.c $(HDR)
	$(TCOMPILE) $(TEMP_STORE) -c $(TOP)/src/backup.c

bitvec.o:	$(TOP)/src/bitvec.c $(HDR)
	$(TCOMPILE) $(TEMP_STORE) -c $(TOP)/src/bitvec.c

btmutex.o:	$(TOP)/src/btmutex.c $(HDR)
	$(TCOMPILE) $(TEMP_STORE) -c $(TOP)/src/btmutex.c

btree.o:	$(TOP)/src/btree.c $(HDR) $(TOP)/src/pager.h
	$(TCOMPILE) $(TEMP_STORE) -c $(TOP)/src/btree.c

build.o:	$(TOP)/src/build.c $(HDR)
	$(TCOMPILE) $(TEMP_STORE) -c $(TOP)/src/build.c

callback.o:	$(TOP)/src/callback.c $(HDR)
	$(TCOMPILE) $(TEMP_STORE) -c $(TOP)/src/callback.c

complete.o:	$(TOP)/src/complete.c $(HDR)
	$(TCOMPILE) $(TEMP_STORE) -c $(TOP)/src/complete.c

ctime.o:	$(TOP)/src/ctime.c $(HDR)
	$(TCOMPILE) $(TEMP_STORE) -c $(TOP)/src/ctime.c

date.o:	$(TOP)/src/date.c $(HDR)
	$(TCOMPILE) $(TEMP_STORE) -c $(TOP)/src/date.c

dbpage.o:	$(TOP)/src/dbpage.c $(HDR)
	$(TCOMPILE) $(TEMP_STORE) -c $(TOP)/src/dbpage.c

dbstat.o:	$(TOP)/src/dbstat.c $(HDR)
	$(TCOMPILE) $(TEMP_STORE) -c $(TOP)/src/dbstat.c

delete.o:	$(TOP)/src/delete.c $(HDR)
	$(TCOMPILE) $(TEMP_STORE) -c $(TOP)/src/delete.c

expr.o:	$(TOP)/src/expr.c $(HDR)
	$(TCOMPILE) $(TEMP_STORE) -c $(TOP)/src/expr.c

fault.o:	$(TOP)/src/fault.c $(HDR)
	$(TCOMPILE) $(TEMP_STORE) -c $(TOP)/src/fault.c

fkey.o:	$(TOP)/src/fkey.c $(HDR)
	$(TCOMPILE) $(TEMP_STORE) -c $(TOP)/src/fkey.c

func.o:	$(TOP)/src/func.c $(HDR)
	$(TCOMPILE) $(TEMP_STORE) -c $(TOP)/src/func.c

global.o:	$(TOP)/src/global.c $(HDR)
	$(TCOMPILE) $(TEMP_STORE) -c $(TOP)/src/global.c

hash.o:	$(TOP)/src/hash.c $(HDR)
	$(TCOMPILE) $(TEMP_STORE) -c $(TOP)/src/hash.c

insert.o:	$(TOP)/src/insert.c $(HDR)
	$(TCOMPILE) $(TEMP_STORE) -c $(TOP)/src/insert.c

json.o:	$(TOP)/src/json.c $(HDR)
	$(TCOMPILE) $(TEMP_STORE) -c $(TOP)/src/json.c

legacy.o:	$(TOP)/src/legacy.c $(HDR)
	$(TCOMPILE) $(TEMP_STORE) -c $(TOP)/src/legacy.c

loadext.o:	$(TOP)/src/loadext.c $(HDR)
	$(TCOMPILE) $(TEMP_STORE) -c $(TOP)/src/loadext.c

main.o:	$(TOP)/src/main.c $(HDR)
	$(TCOMPILE) $(TEMP_STORE) -c $(TOP)/src/main.c

malloc.o:	$(TOP)/src/malloc.c $(HDR)
	$(TCOMPILE) $(TEMP_STORE) -c $(TOP)/src/malloc.c

mem0.o:	$(TOP)/src/mem0.c $(HDR)
	$(TCOMPILE) $(TEMP_STORE) -c $(TOP)/src/mem0.c

mem1.o:	$(TOP)/src/mem1.c $(HDR)
	$(TCOMPILE) $(TEMP_STORE) -c $(TOP)/src/mem1.c

mem2.o:	$(TOP)/src/mem2.c $(HDR)
	$(TCOMPILE) $(TEMP_STORE) -c $(TOP)/src/mem2.c

mem3.o:	$(TOP)/src/mem3.c $(HDR)
	$(TCOMPILE) $(TEMP_STORE) -c $(TOP)/src/mem3.c

mem5.o:	$(TOP)/src/mem5.c $(HDR)
	$(TCOMPILE) $(TEMP_STORE) -c $(TOP)/src/mem5.c

memdb.o:	$(TOP)/src/memdb.c $(HDR)
	$(TCOMPILE) $(TEMP_STORE) -c $(TOP)/src/memdb.c

memjournal.o:	$(TOP)/src/memjournal.c $(HDR)
	$(TCOMPILE) $(TEMP_STORE) -c $(TOP)/src/memjournal.c

mutex.o:	$(TOP)/src/mutex.c $(HDR)
	$(TCOMPILE) $(TEMP_STORE) -c $(TOP)/src/mutex.c

mutex_noop.o:	$(TOP)/src/mutex_noop.c $(HDR)
	$(TCOMPILE) $(TEMP_STORE) -c $(TOP)/src/mutex_noop.c

mutex_unix.o:	$(TOP)/src/mutex_unix.c $(HDR)
	$(TCOMPILE) $(TEMP_STORE) -c $(TOP)/src/mutex_unix.c

mutex_w32.o:	$(TOP)/src/mutex_w32.c $(HDR)
	$(TCOMPILE) $(TEMP_STORE) -c $(TOP)/src/mutex_w32.c

notify.o:	$(TOP)/src/notify.c $(HDR)
	$(TCOMPILE) $(TEMP_STORE) -c $(TOP)/src/notify.c

pager.o:	$(TOP)/src/pager.c $(HDR) $(TOP)/src/pager.h
	$(TCOMPILE) $(TEMP_STORE) -c $(TOP)/src/pager.c

pcache.o:	$(TOP)/src/pcache.c $(HDR) $(TOP)/src/pcache.h
	$(TCOMPILE) $(TEMP_STORE) -c $(TOP)/src/pcache.c

pcache1.o:	$(TOP)/src/pcache1.c $(HDR) $(TOP)/src/pcache.h
	$(TCOMPILE) $(TEMP_STORE) -c $(TOP)/src/pcache1.c

os.o:	$(TOP)/src/os.c $(HDR)
	$(TCOMPILE) $(TEMP_STORE) -c $(TOP)/src/os.c

os_kv.o:	$(TOP)/src/os_kv.c $(HDR)
	$(TCOMPILE) $(TEMP_STORE) -c $(TOP)/src/os_kv.c

os_unix.o:	$(TOP)/src/os_unix.c $(HDR)
	$(TCOMPILE) $(TEMP_STORE) -c $(TOP)/src/os_unix.c

os_win.o:	$(TOP)/src/os_win.c $(HDR)
	$(TCOMPILE) $(TEMP_STORE) -c $(TOP)/src/os_win.c

pragma.o:	$(TOP)/src/pragma.c $(HDR)
	$(TCOMPILE) $(TEMP_STORE) -c $(TOP)/src/pragma.c

prepare.o:	$(TOP)/src/prepare.c $(HDR)
	$(TCOMPILE) $(TEMP_STORE) -c $(TOP)/src/prepare.c

printf.o:	$(TOP)/src/printf.c $(HDR)
	$(TCOMPILE) $(TEMP_STORE) -c $(TOP)/src/printf.c

random.o:	$(TOP)/src/random.c $(HDR)
	$(TCOMPILE) $(TEMP_STORE) -c $(TOP)/src/random.c

resolve.o:	$(TOP)/src/resolve.c $(HDR)
	$(TCOMPILE) $(TEMP_STORE) -c $(TOP)/src/resolve.c

rowset.o:	$(TOP)/src/rowset.c $(HDR)
	$(TCOMPILE) $(TEMP_STORE) -c $(TOP)/src/rowset.c

select.o:	$(TOP)/src/select.c $(HDR)
	$(TCOMPILE) $(TEMP_STORE) -c $(TOP)/src/select.c

status.o:	$(TOP)/src/status.c $(HDR)
	$(TCOMPILE) $(TEMP_STORE) -c $(TOP)/src/status.c

table.o:	$(TOP)/src/table.c $(HDR)
	$(TCOMPILE) $(TEMP_STORE) -c $(TOP)/src/table.c

threads.o:	$(TOP)/src/threads.c $(HDR)
	$(TCOMPILE) $(TEMP_STORE) -c $(TOP)/src/threads.c

tokenize.o:	$(TOP)/src/tokenize.c keywordhash.h $(HDR)
	$(TCOMPILE) $(TEMP_STORE) -c $(TOP)/src/tokenize.c

treeview.o:	$(TOP)/src/treeview.c $(HDR)
	$(TCOMPILE) $(TEMP_STORE) -c $(TOP)/src/treeview.c

trigger.o:	$(TOP)/src/trigger.c $(HDR)
	$(TCOMPILE) $(TEMP_STORE) -c $(TOP)/src/trigger.c

update.o:	$(TOP)/src/update.c $(HDR)
	$(TCOMPILE) $(TEMP_STORE) -c $(TOP)/src/update.c

upsert.o:	$(TOP)/src/upsert.c $(HDR)
	$(TCOMPILE) $(TEMP_STORE) -c $(TOP)/src/upsert.c

utf.o:	$(TOP)/src/utf.c $(HDR)
	$(TCOMPILE) $(TEMP_STORE) -c $(TOP)/src/utf.c

util.o:	$(TOP)/src/util.c $(HDR)
	$(TCOMPILE) $(TEMP_STORE) -c $(TOP)/src/util.c

vacuum.o:	$(TOP)/src/vacuum.c $(HDR)
	$(TCOMPILE) $(TEMP_STORE) -c $(TOP)/src/vacuum.c

vdbe.o:	$(TOP)/src/vdbe.c $(HDR)
	$(TCOMPILE) $(TEMP_STORE) -c $(TOP)/src/vdbe.c

vdbeapi.o:	$(TOP)/src/vdbeapi.c $(HDR)
	$(TCOMPILE) $(TEMP_STORE) -c $(TOP)/src/vdbeapi.c

vdbeaux.o:	$(TOP)/src/vdbeaux.c $(HDR)
	$(TCOMPILE) $(TEMP_STORE) -c $(TOP)/src/vdbeaux.c

vdbeblob.o:	$(TOP)/src/vdbeblob.c $(HDR)
	$(TCOMPILE) $(TEMP_STORE) -c $(TOP)/src/vdbeblob.c

vdbemem.o:	$(TOP)/src/vdbemem.c $(HDR)
	$(TCOMPILE) $(TEMP_STORE) -c $(TOP)/src/vdbemem.c

vdbesort.o:	$(TOP)/src/vdbesort.c $(HDR)
	$(TCOMPILE) $(TEMP_STORE) -c $(TOP)/src/vdbesort.c

vdbetrace.o:	$(TOP)/src/vdbetrace.c $(HDR)
	$(TCOMPILE) $(TEMP_STORE) -c $(TOP)/src/vdbetrace.c

vdbevtab.o:	$(TOP)/src/vdbevtab.c $(HDR)
	$(TCOMPILE) $(TEMP_STORE) -c $(TOP)/src/vdbevtab.c

vtab.o:	$(TOP)/src/vtab.c $(HDR)
	$(TCOMPILE) $(TEMP_STORE) -c $(TOP)/src/vtab.c

wal.o:	$(TOP)/src/wal.c $(HDR)
	$(TCOMPILE) $(TEMP_STORE) -c $(TOP)/src/wal.c

walker.o:	$(TOP)/src/walker.c $(HDR)
	$(TCOMPILE) $(TEMP_STORE) -c $(TOP)/src/walker.c

where.o:	$(TOP)/src/where.c $(HDR)
	$(TCOMPILE) $(TEMP_STORE) -c $(TOP)/src/where.c

wherecode.o:	$(TOP)/src/wherecode.c $(HDR)
	$(TCOMPILE) $(TEMP_STORE) -c $(TOP)/src/wherecode.c

whereexpr.o:	$(TOP)/src/whereexpr.c $(HDR)
	$(TCOMPILE) $(TEMP_STORE) -c $(TOP)/src/whereexpr.c

window.o:	$(TOP)/src/window.c $(HDR)
	$(TCOMPILE) $(TEMP_STORE) -c $(TOP)/src/window.c

#XX#tclsqlite.o:	$(TOP)/src/tclsqlite.c $(HDR)
#XX#	$(TCOMPILE) -DUSE_TCL_STUBS=1 -c $(TOP)/src/tclsqlite.c
#XX#
#XX#tclsqlite-shell.o:	$(TOP)/src/tclsqlite.c $(HDR)
#XX#	$(TCOMPILE) -DTCLSH -o $@ -c $(TOP)/src/tclsqlite.c
#XX#
#XX#tclsqlite-stubs.o:	$(TOP)/src/tclsqlite.c $(HDR)
#XX#	$(TCOMPILE) -DUSE_TCL_STUBS=1 -o $@ -c $(TOP)/src/tclsqlite.c
#XX#
#XX#tclsqlite3$(TEXE):	has_tclconfig tclsqlite-shell.lo libsqlite3.la
#XX#	$(TLINK) -o $@ tclsqlite-shell.lo \
#XX#		 libsqlite3.la $(LIBTCL)

# Rules to build opcodes.c and opcodes.h
#
opcodes.c:	opcodes.h $(TOP)/tool/mkopcodec.tcl $(BTCL) # has_tclsh84
	$(BTCL) $(TOP)/tool/mkopcodec.tcl opcodes.h >opcodes.c

opcodes.h:	parse.h $(TOP)/src/vdbe.c \
		$(TOP)/tool/mkopcodeh.tcl $(BTCL) # has_tclsh84
	cat parse.h $(TOP)/src/vdbe.c | $(BTCL) $(TOP)/tool/mkopcodeh.tcl >opcodes.h

# Rules to build parse.c and parse.h - the outputs of lemon.
#
parse.h:	parse.c

parse.c:	$(TOP)/src/parse.y lemon$(BEXE)
	cp $(TOP)/src/parse.y .
	./lemon$(BEXE) $(OPT_FEATURE_FLAGS) $(OPTS) -S parse.y

sqlite3.h:	$(TOP)/src/sqlite.h.in $(TOP)/manifest mksourceid$(BEXE) \
		$(TOP)/VERSION $(BTCL) # has_tclsh84
	$(BTCL) $(TOP)/tool/mksqlite3h.tcl $(TOP) >sqlite3.h

#XX#sqlite3rc.h:	$(TOP)/src/sqlite3.rc $(TOP)/VERSION has_tclsh84
#XX#	echo '#ifndef SQLITE_RESOURCE_VERSION' >$@
#XX#	echo -n '#define SQLITE_RESOURCE_VERSION ' >>$@
#XX#	cat $(TOP)/VERSION | $(TCLSH_CMD) $(TOP)/tool/replace.tcl exact . , >>$@
#XX#	echo '#endif' >>sqlite3rc.h

keywordhash.h:	$(TOP)/tool/mkkeywordhash.c
	$(BCC) -o mkkeywordhash$(BEXE) $(OPT_FEATURE_FLAGS) $(OPTS) $(TOP)/tool/mkkeywordhash.c
	./mkkeywordhash$(BEXE) >keywordhash.h

# Source and header files that shell.c depends on
SHELL_DEP = \
    $(TOP)/src/shell.c.in \
    $(TOP)/ext/consio/console_io.c \
    $(TOP)/ext/consio/console_io.h \
    $(TOP)/ext/expert/sqlite3expert.c \
    $(TOP)/ext/expert/sqlite3expert.h \
    $(TOP)/ext/intck/sqlite3intck.c \
    $(TOP)/ext/intck/sqlite3intck.h \
    $(TOP)/ext/misc/appendvfs.c \
    $(TOP)/ext/misc/base64.c \
    $(TOP)/ext/misc/base85.c \
    $(TOP)/ext/misc/completion.c \
    $(TOP)/ext/misc/decimal.c \
    $(TOP)/ext/misc/fileio.c \
    $(TOP)/ext/misc/ieee754.c \
    $(TOP)/ext/misc/memtrace.c \
    $(TOP)/ext/misc/pcachetrace.c \
    $(TOP)/ext/misc/percentile.c \
    $(TOP)/ext/misc/regexp.c \
    $(TOP)/ext/misc/series.c \
    $(TOP)/ext/misc/sha1.c \
    $(TOP)/ext/misc/shathree.c \
    $(TOP)/ext/misc/sqlar.c \
    $(TOP)/ext/misc/uint.c \
    $(TOP)/ext/misc/vfstrace.c \
    $(TOP)/ext/misc/zipfile.c \
    $(TOP)/ext/recover/dbdata.c \
    $(TOP)/ext/recover/sqlite3recover.c \
    $(TOP)/ext/recover/sqlite3recover.h \
    $(TOP)/src/test_windirent.c \
    $(TOP)/src/test_windirent.h

shell.c:	$(SHELL_DEP) $(TOP)/tool/mkshellc.tcl $(BTCL) # has_tclsh84
	$(BTCL) $(TOP)/tool/mkshellc.tcl >shell.c


# Rules to build the extension objects.
#
icu.o:	$(TOP)/ext/icu/icu.c $(HDR) $(EXTHDR)
	$(TCOMPILE) -DSQLITE_CORE -c $(TOP)/ext/icu/icu.c

fts3.o:	$(TOP)/ext/fts3/fts3.c $(HDR) $(EXTHDR)
	$(TCOMPILE) -DSQLITE_CORE -c $(TOP)/ext/fts3/fts3.c

fts3_aux.o:	$(TOP)/ext/fts3/fts3_aux.c $(HDR) $(EXTHDR)
	$(TCOMPILE) -DSQLITE_CORE -c $(TOP)/ext/fts3/fts3_aux.c

fts3_expr.o:	$(TOP)/ext/fts3/fts3_expr.c $(HDR) $(EXTHDR)
	$(TCOMPILE) -DSQLITE_CORE -c $(TOP)/ext/fts3/fts3_expr.c

fts3_hash.o:	$(TOP)/ext/fts3/fts3_hash.c $(HDR) $(EXTHDR)
	$(TCOMPILE) -DSQLITE_CORE -c $(TOP)/ext/fts3/fts3_hash.c

fts3_icu.o:	$(TOP)/ext/fts3/fts3_icu.c $(HDR) $(EXTHDR)
	$(TCOMPILE) -DSQLITE_CORE -c $(TOP)/ext/fts3/fts3_icu.c

fts3_porter.o:	$(TOP)/ext/fts3/fts3_porter.c $(HDR) $(EXTHDR)
	$(TCOMPILE) -DSQLITE_CORE -c $(TOP)/ext/fts3/fts3_porter.c

fts3_snippet.o:	$(TOP)/ext/fts3/fts3_snippet.c $(HDR) $(EXTHDR)
	$(TCOMPILE) -DSQLITE_CORE -c $(TOP)/ext/fts3/fts3_snippet.c

fts3_tokenizer.o:	$(TOP)/ext/fts3/fts3_tokenizer.c $(HDR) $(EXTHDR)
	$(TCOMPILE) -DSQLITE_CORE -c $(TOP)/ext/fts3/fts3_tokenizer.c

fts3_tokenizer1.o:	$(TOP)/ext/fts3/fts3_tokenizer1.c $(HDR) $(EXTHDR)
	$(TCOMPILE) -DSQLITE_CORE -c $(TOP)/ext/fts3/fts3_tokenizer1.c

fts3_tokenize_vtab.o:	$(TOP)/ext/fts3/fts3_tokenize_vtab.c $(HDR) $(EXTHDR)
	$(TCOMPILE) -DSQLITE_CORE -c $(TOP)/ext/fts3/fts3_tokenize_vtab.c

fts3_unicode.o:	$(TOP)/ext/fts3/fts3_unicode.c $(HDR) $(EXTHDR)
	$(TCOMPILE) -DSQLITE_CORE -c $(TOP)/ext/fts3/fts3_unicode.c

fts3_unicode2.o:	$(TOP)/ext/fts3/fts3_unicode2.c $(HDR) $(EXTHDR)
	$(TCOMPILE) -DSQLITE_CORE -c $(TOP)/ext/fts3/fts3_unicode2.c

fts3_write.o:	$(TOP)/ext/fts3/fts3_write.c $(HDR) $(EXTHDR)
	$(TCOMPILE) -DSQLITE_CORE -c $(TOP)/ext/fts3/fts3_write.c

rtree.o:	$(TOP)/ext/rtree/rtree.c $(HDR) $(EXTHDR)
	$(TCOMPILE) -DSQLITE_CORE -c $(TOP)/ext/rtree/rtree.c

userauth.o:	$(TOP)/ext/userauth/userauth.c $(HDR) $(EXTHDR)
	$(TCOMPILE) -DSQLITE_CORE -c $(TOP)/ext/userauth/userauth.c

sqlite3session.o:	$(TOP)/ext/session/sqlite3session.c $(HDR) $(EXTHDR)
	$(TCOMPILE) -DSQLITE_CORE -c $(TOP)/ext/session/sqlite3session.c

stmt.o:	$(TOP)/ext/misc/stmt.c
	$(TCOMPILE) -DSQLITE_CORE -c $(TOP)/ext/misc/stmt.c

# FTS5 things
#
FTS5_SRC = \
   $(TOP)/ext/fts5/fts5.h \
   $(TOP)/ext/fts5/fts5Int.h \
   $(TOP)/ext/fts5/fts5_aux.c \
   $(TOP)/ext/fts5/fts5_buffer.c \
   $(TOP)/ext/fts5/fts5_main.c \
   $(TOP)/ext/fts5/fts5_config.c \
   $(TOP)/ext/fts5/fts5_expr.c \
   $(TOP)/ext/fts5/fts5_hash.c \
   $(TOP)/ext/fts5/fts5_index.c \
   fts5parse.c fts5parse.h \
   $(TOP)/ext/fts5/fts5_storage.c \
   $(TOP)/ext/fts5/fts5_tokenize.c \
   $(TOP)/ext/fts5/fts5_unicode2.c \
   $(TOP)/ext/fts5/fts5_varint.c \
   $(TOP)/ext/fts5/fts5_vocab.c  \

fts5parse.c:	$(TOP)/ext/fts5/fts5parse.y lemon$(BEXE)
	cp $(TOP)/ext/fts5/fts5parse.y .
	rm -f fts5parse.h
	./lemon$(BEXE) $(OPTS) -S fts5parse.y

fts5parse.h: fts5parse.c

fts5.c: $(FTS5_SRC) $(BTCL) # has_tclsh84
	$(BTCL) $(TOP)/ext/fts5/tool/mkfts5c.tcl
	cp $(TOP)/ext/fts5/fts5.h .

fts5.o:	fts5.c $(HDR) $(EXTHDR)
	$(TCOMPILE) -DSQLITE_CORE -c fts5.c

sqlite3rbu.o:	$(TOP)/ext/rbu/sqlite3rbu.c $(HDR) $(EXTHDR)
	$(TCOMPILE) -DSQLITE_CORE -c $(TOP)/ext/rbu/sqlite3rbu.c


#XX## Rules to build the 'testfixture' application.
#XX##
#XX## If using the amalgamation, use sqlite3.c directly to build the test
#XX## fixture.  Otherwise link against libsqlite3.la.  (This distinction is
#XX## necessary because the test fixture requires non-API symbols which are
#XX## hidden when the library is built via the amalgamation).
#XX##
#XX#TESTFIXTURE_FLAGS  = -DSQLITE_TEST=1 -DSQLITE_CRASH_TEST=1
#XX#TESTFIXTURE_FLAGS += -DTCLSH_INIT_PROC=sqlite3TestInit
#XX#TESTFIXTURE_FLAGS += -DSQLITE_SERVER=1 -DSQLITE_PRIVATE="" -DSQLITE_CORE
#XX#TESTFIXTURE_FLAGS += -DBUILD_sqlite
#XX#TESTFIXTURE_FLAGS += -DSQLITE_SERIES_CONSTRAINT_VERIFY=1
#XX#TESTFIXTURE_FLAGS += -DSQLITE_DEFAULT_PAGE_SIZE=1024
#XX#TESTFIXTURE_FLAGS += -DSQLITE_ENABLE_STMTVTAB
#XX#TESTFIXTURE_FLAGS += -DSQLITE_ENABLE_DBPAGE_VTAB
#XX#TESTFIXTURE_FLAGS += -DSQLITE_ENABLE_BYTECODE_VTAB
#XX#TESTFIXTURE_FLAGS += -DSQLITE_CKSUMVFS_STATIC
#XX#TESTFIXTURE_FLAGS += -DSQLITE_STATIC_RANDOMJSON
#XX#TESTFIXTURE_FLAGS += -DSQLITE_STRICT_SUBTYPE=1
#XX#
#XX#TESTFIXTURE_SRC0 = $(TESTSRC2) libsqlite3.la
#XX#TESTFIXTURE_SRC1 = sqlite3.c
#XX#TESTFIXTURE_SRC = $(TESTSRC) $(TOP)/src/tclsqlite.c
#XX#TESTFIXTURE_SRC += $(TESTFIXTURE_SRC$(USE_AMALGAMATION))
#XX#
#XX#testfixture$(TEXE):	has_tclconfig has_tclsh85 $(TESTFIXTURE_SRC)
#XX#	$(TLINK) -DSQLITE_NO_SYNC=1 $(TEMP_STORE) $(TESTFIXTURE_FLAGS) \
#XX#		-o $@ $(TESTFIXTURE_SRC) $(LIBTCL) $(TLIBS)
#XX#
#XX#coretestprogs:	testfixture$(BEXE) sqlite3$(BEXE)
#XX#
#XX#testprogs:	$(TESTPROGS) srcck1$(BEXE) fuzzcheck$(TEXE) sessionfuzz$(TEXE)
#XX#
#XX## A very detailed test running most or all test cases
#XX#fulltest:	alltest fuzztest
#XX#
#XX## Run most or all tcl test cases
#XX#alltest:	$(TESTPROGS)
#XX#	./testfixture$(TEXE) $(TOP)/test/all.test $(TESTOPTS)
#XX#
#XX## Really really long testing
#XX#soaktest:	$(TESTPROGS)
#XX#	./testfixture$(TEXE) $(TOP)/test/all.test -soak=1 $(TESTOPTS)
#XX#
#XX## Do extra testing but not everything.
#XX#fulltestonly:	$(TESTPROGS) fuzztest
#XX#	./testfixture$(TEXE) $(TOP)/test/full.test
#XX#
#XX## Fuzz testing
#XX##
#XX## WARNING: When the "fuzztest" target is run by the testrunner.tcl script,
#XX## it does not actually run this code. Instead, it schedules equivalent 
#XX## commands. Therefore, if this target is updated, then code in
#XX## testrunner_data.tcl (search for "trd_fuzztest_data") must also be updated.
#XX##
#XX#fuzztest:	fuzzcheck$(TEXE) $(FUZZDATA) sessionfuzz$(TEXE)
#XX#	./fuzzcheck$(TEXE) $(FUZZDATA)
#XX#	./sessionfuzz$(TEXE) run $(TOP)/test/sessionfuzz-data1.db
#XX#
#XX#valgrindfuzz:	fuzzcheck$(TEXT) $(FUZZDATA) sessionfuzz$(TEXE)
#XX#	valgrind ./fuzzcheck$(TEXE) --cell-size-check --limit-mem 10M $(FUZZDATA)
#XX#	valgrind ./sessionfuzz$(TEXE) run $(TOP)/test/sessionfuzz-data1.db
#XX#
#XX## The veryquick.test TCL tests.
#XX##
#XX#tcltest:	./testfixture$(TEXE)
#XX#	./testfixture$(TEXE) $(TOP)/test/veryquick.test $(TESTOPTS)
#XX#
#XX## Runs all the same tests cases as the "tcltest" target but uses
#XX## the testrunner.tcl script to run them in multiple cores
#XX## concurrently.
#XX#testrunner:	testfixture$(TEXE)
#XX#	./testfixture$(TEXE) $(TOP)/test/testrunner.tcl
#XX#
#XX## This is the testing target preferred by the core SQLite developers.
#XX## It runs tests under a standard configuration, regardless of how
#XX## ./configure was run.  The devs run "make devtest" prior to each
#XX## check-in, at a minimum.  Probably other tests too, but at least this
#XX## one.
#XX##
#XX#devtest:	srctree-check sourcetest
#XX#	$(TCLSH_CMD) $(TOP)/test/testrunner.tcl mdevtest $(TSTRNNR_OPTS)
#XX#
#XX#mdevtest: srctree-check has_tclsh85
#XX#	$(TCLSH_CMD) $(TOP)/test/testrunner.tcl mdevtest $(TSTRNNR_OPTS)
#XX#
#XX#sdevtest: has_tclsh85
#XX#	$(TCLSH_CMD) $(TOP)/test/testrunner.tcl sdevtest $(TSTRNNR_OPTS)
#XX#
#XX## Validate that various generated files in the source tree
#XX## are up-to-date.
#XX##
#XX#srctree-check:	$(TOP)/tool/srctree-check.tcl
#XX#	$(TCLSH_CMD) $(TOP)/tool/srctree-check.tcl
#XX#
#XX## Testing for a release
#XX##
#XX#releasetest: srctree-check has_tclsh85 verify-source
#XX#	$(TCLSH_CMD) $(TOP)/test/testrunner.tcl release $(TSTRNNR_OPTS)
#XX#
#XX## Minimal testing that runs in less than 3 minutes
#XX##
#XX#quicktest:	./testfixture$(TEXE)
#XX#	./testfixture$(TEXE) $(TOP)/test/extraquick.test $(TESTOPTS)
#XX#
#XX## Try to run tests on whatever options are specified by the
#XX## ./configure.  The developers seldom use this target.  Instead
#XX## they use "make devtest" which runs tests on a standard set of
#XX## options regardless of how SQLite is configured.  This "test"
#XX## target is provided for legacy only.
#XX##
#XX#test:	srctree-check fuzztest sourcetest $(TESTPROGS) tcltest
#XX#
#XX## Run a test using valgrind.  This can take a really long time
#XX## because valgrind is so much slower than a native machine.
#XX##
#XX#valgrindtest:	$(TESTPROGS) valgrindfuzz
#XX#	OMIT_MISUSE=1 valgrind -v ./testfixture$(TEXE) $(TOP)/test/permutations.test valgrind $(TESTOPTS)
#XX#
#XX## A very fast test that checks basic sanity.  The name comes from
#XX## the 60s-era electronics testing:  "Turn it on and see if smoke
#XX## comes out."
#XX##
#XX#smoketest:	$(TESTPROGS) fuzzcheck$(TEXE)
#XX#	./testfixture$(TEXE) $(TOP)/test/main.test $(TESTOPTS)
#XX#
#XX#shelltest:
#XX#	$(TCLSH_CMD) $(TOP)/test/testrunner.tcl release shell
#XX#
#XX#sqlite3_analyzer.c: sqlite3.c $(TOP)/src/tclsqlite.c $(TOP)/tool/spaceanal.tcl $(TOP)/tool/mkccode.tcl $(TOP)/tool/sqlite3_analyzer.c.in has_tclsh85
#XX#	$(TCLSH_CMD) $(TOP)/tool/mkccode.tcl $(TOP)/tool/sqlite3_analyzer.c.in >sqlite3_analyzer.c
#XX#
#XX#sqlite3_analyzer$(TEXE): has_tclconfig sqlite3_analyzer.c
#XX#	$(TLINK) sqlite3_analyzer.c -o $@ $(LIBTCL) $(TLIBS)
#XX#
#XX#sqltclsh.c: sqlite3.c $(TOP)/src/tclsqlite.c $(TOP)/tool/sqltclsh.tcl $(TOP)/ext/misc/appendvfs.c $(TOP)/tool/mkccode.tcl $(TOP)/tool/sqltclsh.c.in has_tclsh85
#XX#	$(TCLSH_CMD) $(TOP)/tool/mkccode.tcl $(TOP)/tool/sqltclsh.c.in >sqltclsh.c
#XX#
#XX#sqltclsh$(TEXE): has_tclconfig sqltclsh.c
#XX#	$(TLINK) sqltclsh.c -o $@ $(LIBTCL) $(TLIBS)
#XX#
sqlite3_expert$(TEXE): $(TOP)/ext/expert/sqlite3expert.h $(TOP)/ext/expert/sqlite3expert.c $(TOP)/ext/expert/expert.c sqlite3.c
	$(TLINK)	$(TOP)/ext/expert/sqlite3expert.h $(TOP)/ext/expert/sqlite3expert.c $(TOP)/ext/expert/expert.c sqlite3.c -o sqlite3_expert $(LDFLAGS_libsqlite)

#XX#CHECKER_DEPS =\
#XX#  $(TOP)/tool/mkccode.tcl \
#XX#  sqlite3.c \
#XX#  $(TOP)/src/tclsqlite.c \
#XX#  $(TOP)/ext/repair/sqlite3_checker.tcl \
#XX#  $(TOP)/ext/repair/checkindex.c \
#XX#  $(TOP)/ext/repair/checkfreelist.c \
#XX#  $(TOP)/ext/misc/btreeinfo.c \
#XX#  $(TOP)/ext/repair/sqlite3_checker.c.in
#XX#
#XX#sqlite3_checker.c:	$(CHECKER_DEPS) has_tclsh85
#XX#	$(TCLSH_CMD) $(TOP)/tool/mkccode.tcl $(TOP)/ext/repair/sqlite3_checker.c.in >$@
#XX#
#XX#sqlite3_checker$(TEXE):	has_tclconfig sqlite3_checker.c
#XX#	$(TLINK) sqlite3_checker.c -o $@ $(LIBTCL) $(TLIBS)
#XX#
#XX#dbdump$(TEXE): $(TOP)/ext/misc/dbdump.c sqlite3.lo
#XX#	$(TLINK) -DDBDUMP_STANDALONE -o $@ \
#XX#           $(TOP)/ext/misc/dbdump.c sqlite3.lo $(TLIBS)
#XX#
#XX#dbtotxt$(TEXE): $(TOP)/tool/dbtotxt.c
#XX#	$(TLINK)-o $@ $(TOP)/tool/dbtotxt.c
#XX#
#XX#showdb$(TEXE):	$(TOP)/tool/showdb.c sqlite3.lo
#XX#	$(TLINK) -o $@ $(TOP)/tool/showdb.c sqlite3.lo $(TLIBS)
#XX#
#XX#showstat4$(TEXE):	$(TOP)/tool/showstat4.c sqlite3.lo
#XX#	$(TLINK) -o $@ $(TOP)/tool/showstat4.c sqlite3.lo $(TLIBS)
#XX#
#XX#showjournal$(TEXE):	$(TOP)/tool/showjournal.c sqlite3.lo
#XX#	$(TLINK) -o $@ $(TOP)/tool/showjournal.c sqlite3.lo $(TLIBS)
#XX#
#XX#showwal$(TEXE):	$(TOP)/tool/showwal.c sqlite3.lo
#XX#	$(TLINK) -o $@ $(TOP)/tool/showwal.c sqlite3.lo $(TLIBS)
#XX#
#XX#showshm$(TEXE):	$(TOP)/tool/showshm.c
#XX#	$(TLINK) -o $@ $(TOP)/tool/showshm.c
#XX#
#XX#index_usage$(TEXE): $(TOP)/tool/index_usage.c sqlite3.lo
#XX#	$(TLINK) $(SHELL_OPT) -o $@ $(TOP)/tool/index_usage.c sqlite3.lo $(TLIBS)
#XX#
#XX#changeset$(TEXE):	$(TOP)/ext/session/changeset.c sqlite3.lo
#XX#	$(TLINK) -o $@ $(TOP)/ext/session/changeset.c sqlite3.lo $(TLIBS)
#XX#
#XX#changesetfuzz$(TEXE):	$(TOP)/ext/session/changesetfuzz.c sqlite3.lo
#XX#	$(TLINK) -o $@ $(TOP)/ext/session/changesetfuzz.c sqlite3.lo $(TLIBS)
#XX#
#XX#rollback-test$(TEXE):	$(TOP)/tool/rollback-test.c sqlite3.lo
#XX#	$(TLINK) -o $@ $(TOP)/tool/rollback-test.c sqlite3.lo $(TLIBS)
#XX#
#XX#atrc$(TEXX): $(TOP)/test/atrc.c sqlite3.lo
#XX#	$(TLINK) -o $@ $(TOP)/test/atrc.c sqlite3.lo $(TLIBS)
#XX#
#XX#LogEst$(TEXE):	$(TOP)/tool/logest.c sqlite3.h
#XX#	$(TLINK) -I. -o $@ $(TOP)/tool/logest.c
#XX#
#XX#wordcount$(TEXE):	$(TOP)/test/wordcount.c sqlite3.lo
#XX#	$(TLINK) -o $@ $(TOP)/test/wordcount.c sqlite3.lo $(TLIBS)
#XX#
#XX#speedtest1$(TEXE):	$(TOP)/test/speedtest1.c sqlite3.c Makefile
#XX#	$(TLINK) $(ST_OPT) -o $@ $(TOP)/test/speedtest1.c sqlite3.c $(TLIBS)
#XX#
#XX#startup$(TEXE):	$(TOP)/test/startup.c sqlite3.c
#XX#	$(CC) -Os -g -DSQLITE_THREADSAFE=0 -o $@ $(TOP)/test/startup.c sqlite3.c $(TLIBS)
#XX#
#XX#KV_OPT += -DSQLITE_DIRECT_OVERFLOW_READ
#XX#
#XX#kvtest$(TEXE):	$(TOP)/test/kvtest.c sqlite3.c
#XX#	$(TLINK) $(KV_OPT) -o $@ $(TOP)/test/kvtest.c sqlite3.c $(TLIBS)
#XX#
#XX#rbu$(EXE): $(TOP)/ext/rbu/rbu.c $(TOP)/ext/rbu/sqlite3rbu.c sqlite3.lo
#XX#	$(TLINK) -I. -o $@ $(TOP)/ext/rbu/rbu.c sqlite3.lo $(TLIBS)
#XX#
#XX#loadfts$(EXE): $(TOP)/tool/loadfts.c libsqlite3.la
#XX#	$(TLINK) $(TOP)/tool/loadfts.c libsqlite3.la -o $@ $(TLIBS)
#XX#
#XX## This target will fail if the SQLite amalgamation contains any exported
#XX## symbols that do not begin with "sqlite3_". It is run as part of the
#XX## releasetest.tcl script.
#XX##
#XX#VALIDIDS=' sqlite3(changeset|changegroup|session)?_'
#XX#checksymbols: sqlite3.o
#XX#	nm -g --defined-only sqlite3.o
#XX#	nm -g --defined-only sqlite3.o | egrep -v $(VALIDIDS); test $$? -ne 0
#XX#	echo '0 errors out of 1 tests'
#XX#
#XX## Build the amalgamation-autoconf package.  The amalamgation-tarball target builds
#XX## a tarball named for the version number.  Ex:  sqlite-autoconf-3110000.tar.gz.
#XX## The snapshot-tarball target builds a tarball named by the SHA1 hash
#XX##
#XX#amalgamation-tarball: sqlite3.c sqlite3rc.h
#XX#	TOP=$(TOP) sh $(TOP)/tool/mkautoconfamal.sh --normal
#XX#
#XX#snapshot-tarball: sqlite3.c sqlite3rc.h
#XX#	TOP=$(TOP) sh $(TOP)/tool/mkautoconfamal.sh --snapshot
#XX#
#XX## Build a ZIP archive containing various command-line tools.
#XX##
#XX#tool-zip:	testfixture sqlite3 sqldiff sqlite3_analyzer $(TOP)/tool/mktoolzip.tcl
#XX#	./testfixture $(TOP)/tool/mktoolzip.tcl
#XX#
#XX## The next two rules are used to support the "threadtest" target. Building
#XX## threadtest runs a few thread-safety tests that are implemented in C. This
#XX## target is invoked by the releasetest.tcl script.
#XX##
#XX#THREADTEST3_SRC = $(TOP)/test/threadtest3.c    \
#XX#                  $(TOP)/test/tt3_checkpoint.c \
#XX#                  $(TOP)/test/tt3_index.c      \
#XX#                  $(TOP)/test/tt3_vacuum.c      \
#XX#                  $(TOP)/test/tt3_stress.c      \
#XX#                  $(TOP)/test/tt3_lookaside1.c
#XX#
#XX#threadtest3$(TEXE): sqlite3.lo $(THREADTEST3_SRC)
#XX#	$(TLINK) $(TOP)/test/threadtest3.c $(TOP)/src/test_multiplex.c sqlite3.lo -o $@ $(TLIBS)
#XX#
#XX#threadtest: threadtest3$(TEXE)
#XX#	./threadtest3$(TEXE)
#XX#
#XX#threadtest5: sqlite3.c $(TOP)/test/threadtest5.c
#XX#	$(TLINK) $(TOP)/test/threadtest5.c sqlite3.c -o $@ $(TLIBS)
#XX#
#XX## Standard install and cleanup targets
#XX##
#XX#lib_install:	libsqlite3.la
#XX#	$(INSTALL) -d $(DESTDIR)$(libdir)
#XX#	$(LTINSTALL) libsqlite3.la $(DESTDIR)$(libdir)
#XX#
#XX## Use $(tcl_install_$(HAVE_TCL)) to resolve to either tcl_install or
#XX## an empty value.
#XX#tcl_install_0 =
#XX#tcl_install_1 = tcl_install
#XX#
#XX#install:	sqlite3$(TEXE) lib_install sqlite3.h sqlite3.pc $(tcl_install_$(HAVE_TCL))
#XX#	$(INSTALL) -d $(DESTDIR)$(bindir)
#XX#	$(LTINSTALL) sqlite3$(TEXE) $(DESTDIR)$(bindir)
#XX#	$(INSTALL) -d $(DESTDIR)$(includedir)
#XX#	$(INSTALL) -m 0644 sqlite3.h $(DESTDIR)$(includedir)
#XX#	$(INSTALL) -m 0644 $(TOP)/src/sqlite3ext.h $(DESTDIR)$(includedir)
#XX#	$(INSTALL) -d $(DESTDIR)$(pkgconfigdir)
#XX#	$(INSTALL) -m 0644 sqlite3.pc $(DESTDIR)$(pkgconfigdir)
#XX#
#XX#pkgIndex.tcl:
#XX#	echo 'package ifneeded sqlite3 $(RELEASE) [list load [file join $$dir libtclsqlite3[info sharedlibextension]] sqlite3]' > $@
#XX#
#XX#tcl_install:	lib_install libtclsqlite3.la pkgIndex.tcl
#XX#	$(INSTALL) -d $(DESTDIR)$(TCLLIBDIR)
#XX#	$(LTINSTALL) libtclsqlite3.la $(DESTDIR)$(TCLLIBDIR)
#XX#	rm -f $(DESTDIR)$(TCLLIBDIR)/libtclsqlite3.la $(DESTDIR)$(TCLLIBDIR)/libtclsqlite3.a
#XX#	$(INSTALL) -m 0644 pkgIndex.tcl $(DESTDIR)$(TCLLIBDIR)
#XX#
#XX## Build the SQLite TCL extension in a way that make it compatible
#XX## with whatever version of TCL is running as $TCLSH_CMD, possibly defined
#XX## by --with-tclsh=
#XX##
#XX#tclextension:	tclsqlite3.c
#XX#	$(TCLSH_CMD) $(TOP)/tool/buildtclext.tcl --build-only --cc $(CC) $(CFLAGS) $(OPT_FEATURE_FLAGS) $(OPTS)
#XX#
#XX## Install the SQLite TCL extension in a way that is appropriate for $TCLSH_CMD
#XX## to find it.
#XX##
#XX#tclextension-install:	tclsqlite3.c
#XX#	$(TCLSH_CMD) $(TOP)/tool/buildtclext.tcl --cc $(CC) $(CFLAGS) $(OPT_FEATURE_FLAGS) $(OPTS)
#XX#
#XX## Install the SQLite TCL extension that is used by $TCLSH_CMD
#XX##
#XX#tclextension-uninstall: 
#XX#	$(TCLSH_CMD) $(TOP)/tool/buildtclext.tcl --uninstall
#XX#
#XX## List all installed the SQLite TCL extension that is are accessible
#XX## by $TCLSH_CMD, included prior versions.
#XX##
#XX#tclextension-list: 
#XX#	$(TCLSH_CMD) $(TOP)/tool/buildtclext.tcl --info

# Remove build products sufficient so that subsequent makes will recompile
# everything from scratch.  Do not remove:
#
#   *   test results and test logs
#   *   output from ./configure
#
tidy:
	rm -f *.lo *.la *.o *.c *.da *.bb *.bbg gmon.* *.rws sqlite3$(TEXE)
	rm -f fts5.h keywordhash.h opcodes.h sqlite3.h sqlite3ext.h sqlite3session.h
	rm -rf .libs .deps tsrc .target_source
	rm -f lemon$(BEXE) sqlite*.tar.gz
	rm -f mkkeywordhash$(BEXE) mksourceid$(BEXE)
	rm -f parse.* fts5parse.*
	rm -f $(libsqlite3.DLL) $(libsqlite3.LIB)
	rm -f tclsqlite3$(TEXE) $(TESTPROGS)
	rm -f LogEst$(TEXE) fts3view$(TEXE) rollback-test$(TEXE) showdb$(TEXE)
	rm -f showjournal$(TEXE) showstat4$(TEXE) showwal$(TEXE) speedtest1$(TEXE)
	rm -f wordcount$(TEXE) changeset$(TEXE) version-info$(TEXE)
	rm -f *.dll *.lib *.exp *.pc *.vsix *.so *.dylib pkgIndex.tcl
	rm -f sqlite3_analyzer$(TEXE) sqlite3-rsync$(TEXE)
	rm -f mptester$(TEXE) rbu$(TEXE)	srcck1$(TEXE)
	rm -f fuzzershell$(TEXE) fuzzcheck$(TEXE) sqldiff$(TEXE) dbhash$(TEXE)
	rm -f threadtest5$(TEXE)
	rm -f src-verify has_tclsh*
# FIXME? (rm *.def) will remove auto.def (part of autosetup)
#
# Removes build products and test logs.  Retains ./configure outputs.
#
clean:	tidy
	rm -rf omittest* testrunner* testdir*
	-gmake -C ext/wasm clean

# Clean up everything.  No exceptions.
#
distclean:	clean
<<<<<<< HEAD
	rm -f sqlite_cfg.h config.log config.status $(BTCL) Makefile $(LIBTOOL)

#XX##
#XX## Windows section
#XX##
#XX#dll: sqlite3.dll
#XX#
#XX#REAL_LIBOBJ = $(LIBOBJ:%.lo=.libs/%.o)
#XX#
#XX#$(REAL_LIBOBJ): $(LIBOBJ)
#XX#
#XX#sqlite3.def: $(REAL_LIBOBJ)
#XX#	echo 'EXPORTS' >sqlite3.def
#XX#	nm $(REAL_LIBOBJ) | grep ' T ' | grep ' _sqlite3_' \
#XX#		| sed 's/^.* _//' >>sqlite3.def
#XX#
#XX#sqlite3.dll: $(REAL_LIBOBJ) sqlite3.def
#XX#	$(TCC) -shared -o $@ sqlite3.def \
#XX#		-Wl,"--strip-all" $(REAL_LIBOBJ)
#XX#
#XX##
#XX## Fiddle app
#XX##
#XX#fiddle: sqlite3.c shell.c
#XX#	make -C ext/wasm fiddle emcc_opt=-Os
#XX#
#XX##
#XX## Spell-checking for source comments
#XX## The sources checked are either C sources or C source templates.
#XX## Their comments are extracted and processed through aspell using
#XX## a custom dictionary that contains scads of odd identifiers that
#XX## find their way into the comments.
#XX##
#XX## Currently, this target is setup to be "made" in-tree only.
#XX## The output is ephemeral. Redirect it to guide spelling fixups,
#XX## either to correct spelling or add words to tool/custom.txt.
#XX##
#XX#./custom.rws: ./tool/custom.txt
#XX#	@echo 'Updating custom dictionary from tool/custom.txt'
#XX#	aspell --lang=en create master ./custom.rws < $<
#XX#
#XX#misspell: ./custom.rws has_tclsh84
#XX#	$(TCLSH_CMD) ./tool/spellsift.tcl ./src/*.c ./src/*.h ./src/*.in
#XX#
=======
	rm -f sqlite_cfg.h config.log config.status Makefile $(LIBTOOL)
	-gmake -C ext/wasm distclean

#
# Windows section
#
dll: sqlite3.dll

REAL_LIBOBJ = $(LIBOBJ:%.lo=.libs/%.o)

$(REAL_LIBOBJ): $(LIBOBJ)

sqlite3.def: $(REAL_LIBOBJ)
	echo 'EXPORTS' >sqlite3.def
	nm $(REAL_LIBOBJ) | grep ' T ' | grep ' _sqlite3_' \
		| sed 's/^.* _//' >>sqlite3.def

sqlite3.dll: $(REAL_LIBOBJ) sqlite3.def
	$(TCC) -shared -o $@ sqlite3.def \
		-Wl,"--strip-all" $(REAL_LIBOBJ)

#
# Fiddle app
#
fiddle: sqlite3.c shell.c
	make -C ext/wasm fiddle emcc_opt=-Os

#
# Spell-checking for source comments
# The sources checked are either C sources or C source templates.
# Their comments are extracted and processed through aspell using
# a custom dictionary that contains scads of odd identifiers that
# find their way into the comments.
#
# Currently, this target is setup to be "made" in-tree only.
# The output is ephemeral. Redirect it to guide spelling fixups,
# either to correct spelling or add words to tool/custom.txt.
#
./custom.rws: ./tool/custom.txt
	@echo 'Updating custom dictionary from tool/custom.txt'
	aspell --lang=en create master ./custom.rws < $<

misspell: ./custom.rws has_tclsh84
	$(TCLSH_CMD) ./tool/spellsift.tcl ./src/*.c ./src/*.h ./src/*.in

>>>>>>> 706fdeeb
#
# tool/version-info: a utility for emitting sqlite3 version info
# in various forms.
#
version-info$(TEXE):	$(TOP)/tool/version-info.c Makefile sqlite3.h
	$(TLINK) $(ST_OPT) -o $@ $(TOP)/tool/version-info.c<|MERGE_RESOLUTION|>--- conflicted
+++ resolved
@@ -734,7 +734,7 @@
   $(LDFLAGS_RPATH) $(TLIBS) $(LDFLAGS_MATH) $(LDFLAGS_ZLIB)
 # LDFLAGS_libsqlite should be used with any target which
 # either results in building libsqlite3.so, builds sqlite3.c
-# directly, links in sqlite3.o, or links in $(LIBOBJS0).
+# directly, links in either of $(LIBOBJSO) or $(LIBOBJS1).
 
 $(libsqlite3.DLL):	$(LIBOBJ)
 	$(TLINK) -o $@ \
@@ -1744,7 +1744,7 @@
 	rm -f showjournal$(TEXE) showstat4$(TEXE) showwal$(TEXE) speedtest1$(TEXE)
 	rm -f wordcount$(TEXE) changeset$(TEXE) version-info$(TEXE)
 	rm -f *.dll *.lib *.exp *.pc *.vsix *.so *.dylib pkgIndex.tcl
-	rm -f sqlite3_analyzer$(TEXE) sqlite3-rsync$(TEXE)
+	rm -f sqlite3_analyzer$(TEXE) sqlite3-rsync$(TEXE) sqlite3_expert$(TEXE)
 	rm -f mptester$(TEXE) rbu$(TEXE)	srcck1$(TEXE)
 	rm -f fuzzershell$(TEXE) fuzzcheck$(TEXE) sqldiff$(TEXE) dbhash$(TEXE)
 	rm -f threadtest5$(TEXE)
@@ -1755,13 +1755,12 @@
 #
 clean:	tidy
 	rm -rf omittest* testrunner* testdir*
-	-gmake -C ext/wasm clean
+	-gmake -C ext/wasm distclean
 
 # Clean up everything.  No exceptions.
-#
 distclean:	clean
-<<<<<<< HEAD
-	rm -f sqlite_cfg.h config.log config.status $(BTCL) Makefile $(LIBTOOL)
+	rm -f sqlite_cfg.h config.log config.status $(JIMSH) Makefile
+	-gmake -C ext/wasm distclean
 
 #XX##
 #XX## Windows section
@@ -1805,53 +1804,6 @@
 #XX#misspell: ./custom.rws has_tclsh84
 #XX#	$(TCLSH_CMD) ./tool/spellsift.tcl ./src/*.c ./src/*.h ./src/*.in
 #XX#
-=======
-	rm -f sqlite_cfg.h config.log config.status Makefile $(LIBTOOL)
-	-gmake -C ext/wasm distclean
-
-#
-# Windows section
-#
-dll: sqlite3.dll
-
-REAL_LIBOBJ = $(LIBOBJ:%.lo=.libs/%.o)
-
-$(REAL_LIBOBJ): $(LIBOBJ)
-
-sqlite3.def: $(REAL_LIBOBJ)
-	echo 'EXPORTS' >sqlite3.def
-	nm $(REAL_LIBOBJ) | grep ' T ' | grep ' _sqlite3_' \
-		| sed 's/^.* _//' >>sqlite3.def
-
-sqlite3.dll: $(REAL_LIBOBJ) sqlite3.def
-	$(TCC) -shared -o $@ sqlite3.def \
-		-Wl,"--strip-all" $(REAL_LIBOBJ)
-
-#
-# Fiddle app
-#
-fiddle: sqlite3.c shell.c
-	make -C ext/wasm fiddle emcc_opt=-Os
-
-#
-# Spell-checking for source comments
-# The sources checked are either C sources or C source templates.
-# Their comments are extracted and processed through aspell using
-# a custom dictionary that contains scads of odd identifiers that
-# find their way into the comments.
-#
-# Currently, this target is setup to be "made" in-tree only.
-# The output is ephemeral. Redirect it to guide spelling fixups,
-# either to correct spelling or add words to tool/custom.txt.
-#
-./custom.rws: ./tool/custom.txt
-	@echo 'Updating custom dictionary from tool/custom.txt'
-	aspell --lang=en create master ./custom.rws < $<
-
-misspell: ./custom.rws has_tclsh84
-	$(TCLSH_CMD) ./tool/spellsift.tcl ./src/*.c ./src/*.h ./src/*.in
-
->>>>>>> 706fdeeb
 #
 # tool/version-info: a utility for emitting sqlite3 version info
 # in various forms.
