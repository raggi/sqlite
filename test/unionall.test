--- conflicted
+++ resolved
@@ -351,11 +351,7 @@
   SELECT * FROM (t1 NATURAL JOIN pragma_table_xinfo('t1_a') NATURAL JOIN t3) t1
                 NATURAL JOIN t2 NATURAL JOIN t3
    WHERE rowid ISNULL>0 AND 0%y;
-<<<<<<< HEAD
-} {/1 {no such column: [a-z]+}/}
-=======
 } {1 {ambiguous column name: rowid}}
->>>>>>> a10c2a90
 }
 
 reset_db
