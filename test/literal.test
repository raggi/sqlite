--- conflicted
+++ resolved
@@ -42,25 +42,20 @@
 test_literal 1.11 '0xFF'             text 0xFF
 test_literal 1.12 '-0xFF'            text -0xFF
 test_literal 1.13 -'0xFF'            integer 0
-
-<<<<<<< HEAD
-test_literal 2.1  1_000   integer 1000
-test_literal 2.2  1.1_1   real    1.11
-test_literal 2.3  1_0.1_1 real    10.11
-test_literal 2.4  1e1_000 real    Inf
-test_literal 2.5  123______456.7_8__9_ real 123456.789
-test_literal 2.6  9_223_372_036_854_775_807 integer 9223372036854775807
-test_literal 2.7  9_223_372_036_854_775_808 real 9.22337203685478e+18
-test_literal 2.8  -9_223_372_036_854_775_808 integer -9223372036854775808
-
-test_literal 3.3  1e12    real    1000000000000.0
-=======
 test_literal 1.14 -9223372036854775808 integer -9223372036854775808
 
 test_literal 2.1  1e12    real    1000000000000.0
 test_literal 2.2  1.0     real    1.0
 test_literal 2.3  1e1000  real    Inf
 test_literal 2.4  -1e1000  real   -Inf
->>>>>>> f28bff74
+
+test_literal 3.1  1_000   integer 1000
+test_literal 3.2  1.1_1   real    1.11
+test_literal 3.3  1_0.1_1 real    10.11
+test_literal 3.4  1e1_000 real    Inf
+test_literal 3.5  123______456.7_8__9_ real 123456.789
+test_literal 3.6  9_223_372_036_854_775_807 integer 9223372036854775807
+test_literal 3.7  9_223_372_036_854_775_808 real 9.22337203685478e+18
+test_literal 3.8  -9_223_372_036_854_775_808 integer -9223372036854775808
 
 finish_test