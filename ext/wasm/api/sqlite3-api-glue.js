/*
  2022-07-22

  The author disclaims copyright to this source code.  In place of a
  legal notice, here is a blessing:

  *   May you do good and not evil.
  *   May you find forgiveness for yourself and forgive others.
  *   May you share freely, never taking more than you give.

  ***********************************************************************

  This file glues together disparate pieces of JS which are loaded in
  previous steps of the sqlite3-api.js bootstrapping process:
  sqlite3-api-prologue.js, whwasmutil.js, and jaccwabyt.js. It
  initializes the main API pieces so that the downstream components
  (e.g. sqlite3-api-oo1.js) have all that they need.
*/
self.sqlite3ApiBootstrap.initializers.push(function(sqlite3){
  'use strict';
  const toss = (...args)=>{throw new Error(args.join(' '))};
  const toss3 = sqlite3.SQLite3Error.toss;
  const capi = sqlite3.capi, wasm = sqlite3.wasm, util = sqlite3.util;
  self.WhWasmUtilInstaller(wasm);
  delete self.WhWasmUtilInstaller;

  {
    /**
       Find a mapping for SQLITE_WASM_DEALLOC, which the API
       guarantees is a WASM pointer to the same underlying function as
       wasm.dealloc() (noting that wasm.dealloc() is permitted to be a
       JS wrapper around the WASM function). There is unfortunately no
       O(1) algorithm for finding this pointer: we have to walk the
       WASM indirect function table to find it. However, experience
       indicates that that particular function is always very close to
       the front of the table (it's been entry #3 in all relevant
       tests).
    */
    const dealloc = wasm.exports[sqlite3.config.deallocExportName];
    const nFunc = wasm.functionTable().length;
    let i;
    for(i = 0; i < nFunc; ++i){
      const e = wasm.functionEntry(i);
      if(dealloc === e){
        capi.SQLITE_WASM_DEALLOC = i;
        break;
      }
    }
    if(dealloc !== wasm.functionEntry(capi.SQLITE_WASM_DEALLOC)){
      toss("Internal error: cannot find function pointer for SQLITE_WASM_DEALLOC.");
    }
  }

  /**
     Signatures for the WASM-exported C-side functions. Each entry
     is an array with 2+ elements:

     [ "c-side name",
       "result type" (wasm.xWrap() syntax),
       [arg types in xWrap() syntax]
       // ^^^ this needn't strictly be an array: it can be subsequent
       // elements instead: [x,y,z] is equivalent to x,y,z
     ]

     Note that support for the API-specific data types in the
     result/argument type strings gets plugged in at a later phase in
     the API initialization process.
  */
  wasm.bindingSignatures = [
    // Please keep these sorted by function name!
    ["sqlite3_aggregate_context","void*", "sqlite3_context*", "int"],
    /* sqlite3_bind_blob() and sqlite3_bind_text() have hand-written
       bindings to permit more flexible inputs. */
    ["sqlite3_bind_double","int", "sqlite3_stmt*", "int", "f64"],
    ["sqlite3_bind_int","int", "sqlite3_stmt*", "int", "int"],
    ["sqlite3_bind_null",undefined, "sqlite3_stmt*", "int"],
    ["sqlite3_bind_parameter_count", "int", "sqlite3_stmt*"],
    ["sqlite3_bind_parameter_index","int", "sqlite3_stmt*", "string"],
    ["sqlite3_bind_pointer", "int",
     "sqlite3_stmt*", "int", "*", "string:static", "*"],
<<<<<<< HEAD
    ["sqlite3_bind_text","int", "sqlite3_stmt*", "int", "string", "int", "*"
     /* We should arguably create a hand-written binding of
        bind_text() which does more flexible text conversion, along
        the lines of sqlite3_prepare_v3(). The slightly problematic
        part is the final argument (text destructor). */
    ],
    ["sqlite3_busy_handler","int", [
      "sqlite3*",
      new wasm.xWrap.FuncPtrAdapter({
        name: 'sqlite3_busy_handler',
        signature: 'i(pi)',
        bindScope: 'context',
        contextKey: (argIndex,argv)=>'sqlite3@'+argv[0]
=======
    ["sqlite3_busy_handler","int", [
      "sqlite3*",
      new wasm.xWrap.FuncPtrAdapter({
        signature: 'i(pi)',
        contextKey: (argv,argIndex)=>argv[0/* sqlite3* */]
>>>>>>> 7015aa9f
      }),
      "*"
    ]],
    ["sqlite3_busy_timeout","int", "sqlite3*", "int"],
    ["sqlite3_close_v2", "int", "sqlite3*"],
    ["sqlite3_changes", "int", "sqlite3*"],
    ["sqlite3_clear_bindings","int", "sqlite3_stmt*"],
    ["sqlite3_collation_needed", "int", "sqlite3*", "*", "*"/*=>v(ppis)*/],
    ["sqlite3_column_blob","*", "sqlite3_stmt*", "int"],
    ["sqlite3_column_bytes","int", "sqlite3_stmt*", "int"],
    ["sqlite3_column_count", "int", "sqlite3_stmt*"],
    ["sqlite3_column_double","f64", "sqlite3_stmt*", "int"],
    ["sqlite3_column_int","int", "sqlite3_stmt*", "int"],
    ["sqlite3_column_name","string", "sqlite3_stmt*", "int"],
    ["sqlite3_column_text","string", "sqlite3_stmt*", "int"],
    ["sqlite3_column_type","int", "sqlite3_stmt*", "int"],
    ["sqlite3_column_value","sqlite3_value*", "sqlite3_stmt*", "int"],
    ["sqlite3_compileoption_get", "string", "int"],
    ["sqlite3_compileoption_used", "int", "string"],
    ["sqlite3_complete", "int", "string:flexible"],
    ["sqlite3_context_db_handle", "sqlite3*", "sqlite3_context*"],

    /* sqlite3_create_function(), sqlite3_create_function_v2(), and
       sqlite3_create_window_function() use hand-written bindings to
       simplify handling of their function-type arguments. */
    /* sqlite3_create_collation() and sqlite3_create_collation_v2()
       use hand-written bindings to simplify passing of the callback
       function.
      ["sqlite3_create_collation", "int",
     "sqlite3*", "string", "int",//SQLITE_UTF8 is the only legal value
     "*", "*"],
    ["sqlite3_create_collation_v2", "int",
     "sqlite3*", "string", "int",//SQLITE_UTF8 is the only legal value
     "*", "*", "*"],
    */
    ["sqlite3_data_count", "int", "sqlite3_stmt*"],
    ["sqlite3_db_filename", "string", "sqlite3*", "string"],
    ["sqlite3_db_handle", "sqlite3*", "sqlite3_stmt*"],
    ["sqlite3_db_name", "string", "sqlite3*", "int"],
    ["sqlite3_db_status", "int", "sqlite3*", "int", "*", "*", "int"],
    ["sqlite3_errcode", "int", "sqlite3*"],
    ["sqlite3_errmsg", "string", "sqlite3*"],
    ["sqlite3_error_offset", "int", "sqlite3*"],
    ["sqlite3_errstr", "string", "int"],
    /*["sqlite3_exec", "int", "sqlite3*", "string", "*", "*", "**"
      Handled seperately to perform translation of the callback
      into a WASM-usable one. ],*/
    ["sqlite3_expanded_sql", "string", "sqlite3_stmt*"],
    ["sqlite3_extended_errcode", "int", "sqlite3*"],
    ["sqlite3_extended_result_codes", "int", "sqlite3*", "int"],
    ["sqlite3_file_control", "int", "sqlite3*", "string", "int", "*"],
    ["sqlite3_finalize", "int", "sqlite3_stmt*"],
    ["sqlite3_free", undefined,"*"],
    ["sqlite3_get_auxdata", "*", "sqlite3_context*", "int"],
    ["sqlite3_initialize", undefined],
    /*["sqlite3_interrupt", undefined, "sqlite3*"
       ^^^ we cannot actually currently support this because JS is
        single-threaded and we don't have a portable way to access a DB
        from 2 SharedWorkers concurrently. ],*/
    ["sqlite3_keyword_count", "int"],
    ["sqlite3_keyword_name", "int", ["int", "**", "*"]],
    ["sqlite3_keyword_check", "int", ["string", "int"]],
    ["sqlite3_libversion", "string"],
    ["sqlite3_libversion_number", "int"],
    ["sqlite3_limit", "int", ["sqlite3*", "int", "int"]],
    ["sqlite3_malloc", "*","int"],
    ["sqlite3_open", "int", "string", "*"],
    ["sqlite3_open_v2", "int", "string", "*", "int", "string"],
    /* sqlite3_prepare_v2() and sqlite3_prepare_v3() are handled
       separately due to us requiring two different sets of semantics
       for those, depending on how their SQL argument is provided. */
    /* sqlite3_randomness() uses a hand-written wrapper to extend
       the range of supported argument types. */
<<<<<<< HEAD
    [
      "sqlite3_progress_handler", undefined, [
        "sqlite3*", "int",
        new wasm.xWrap.FuncPtrAdapter({
          name: 'xProgressHandler',
          signature: 'i(p)',
          bindScope: 'context',
          contextKey: (argIndex,argv)=>'sqlite3@'+argv[0]
        }),
        "*"
      ]
    ],
=======
    ["sqlite3_progress_handler", undefined, [
      "sqlite3*", "int", new wasm.xWrap.FuncPtrAdapter({
        name: 'xProgressHandler',
        signature: 'i(p)',
        bindScope: 'context',
        contextKey: (argv,argIndex)=>argv[0/* sqlite3* */]
      }), "*"
    ]],
>>>>>>> 7015aa9f
    ["sqlite3_realloc", "*","*","int"],
    ["sqlite3_reset", "int", "sqlite3_stmt*"],
    ["sqlite3_result_blob", undefined, "sqlite3_context*", "*", "int", "*"],
    ["sqlite3_result_double", undefined, "sqlite3_context*", "f64"],
    ["sqlite3_result_error", undefined, "sqlite3_context*", "string", "int"],
    ["sqlite3_result_error_code", undefined, "sqlite3_context*", "int"],
    ["sqlite3_result_error_nomem", undefined, "sqlite3_context*"],
    ["sqlite3_result_error_toobig", undefined, "sqlite3_context*"],
    ["sqlite3_result_int", undefined, "sqlite3_context*", "int"],
    ["sqlite3_result_null", undefined, "sqlite3_context*"],
    ["sqlite3_result_pointer", undefined,
     "sqlite3_context*", "*", "string:static", "*"],
    ["sqlite3_result_subtype", undefined, "sqlite3_value*", "int"],
    ["sqlite3_result_text", undefined, "sqlite3_context*", "string", "int", "*"],
    ["sqlite3_result_zeroblob", undefined, "sqlite3_context*", "int"],
    ["sqlite3_set_authorizer", "int", [
      "sqlite3*",
      new wasm.xWrap.FuncPtrAdapter({
        name: "sqlite3_set_authorizer::xAuth",
        signature: "i(pi"+"ssss)",
        contextKey: (argv, argIndex)=>argv[0/*(sqlite3*)*/],
        callProxy: (callback)=>{
          return (pV, iCode, s0, s1, s2, s3)=>{
            try{
              s0 = s0 && wasm.cstrToJs(s0); s1 = s1 && wasm.cstrToJs(s1);
              s2 = s2 && wasm.cstrToJs(s2); s3 = s3 && wasm.cstrToJs(s3);
              return callback(pV, iCode, s0, s1, s2, s3) || 0;
            }catch(e){
              return e.resultCode || capi.SQLITE_ERROR;
            }
          }
        }
      }),
      "*"/*pUserData*/
    ]],
    ["sqlite3_set_auxdata", undefined, [
      "sqlite3_context*", "int", "*",
      new wasm.xWrap.FuncPtrAdapter({
        name: 'xDestroyAuxData',
        signature: 'v(*)',
        contextKey: (argv, argIndex)=>argv[0/* sqlite3_context* */]
      })
    ]],
    ["sqlite3_shutdown", undefined],
    ["sqlite3_sourceid", "string"],
    ["sqlite3_sql", "string", "sqlite3_stmt*"],
    ["sqlite3_status", "int", "int", "*", "*", "int"],
    ["sqlite3_step", "int", "sqlite3_stmt*"],
    ["sqlite3_stmt_isexplain", "int", ["sqlite3_stmt*"]],
    ["sqlite3_stmt_readonly", "int", ["sqlite3_stmt*"]],
    ["sqlite3_stmt_status", "int", "sqlite3_stmt*", "int", "int"],
    ["sqlite3_strglob", "int", "string","string"],
    ["sqlite3_stricmp", "int", "string", "string"],
    ["sqlite3_strlike", "int", "string", "string","int"],
    ["sqlite3_strnicmp", "int", "string", "string", "int"],
    ["sqlite3_table_column_metadata", "int",
     "sqlite3*", "string", "string", "string",
     "**", "**", "*", "*", "*"],
    ["sqlite3_total_changes", "int", "sqlite3*"],
    ["sqlite3_trace_v2", "int", [
      "sqlite3*", "int",
      new wasm.xWrap.FuncPtrAdapter({
        name: 'sqlite3_trace_v2::callback',
        signature: 'i(ippp)',
        contextKey: (argv,argIndex)=>argv[0/* sqlite3* */]
      }),
      "*"
    ]],
    ["sqlite3_txn_state", "int", ["sqlite3*","string"]],
    /* Note that sqlite3_uri_...() have very specific requirements for
       their first C-string arguments, so we cannot perform any value
       conversion on those. */
    ["sqlite3_uri_boolean", "int", "sqlite3_filename", "string", "int"],
    ["sqlite3_uri_key", "string", "sqlite3_filename", "int"],
    ["sqlite3_uri_parameter", "string", "sqlite3_filename", "string"],
    ["sqlite3_user_data","void*", "sqlite3_context*"],
    ["sqlite3_value_blob", "*", "sqlite3_value*"],
    ["sqlite3_value_bytes","int", "sqlite3_value*"],
    ["sqlite3_value_double","f64", "sqlite3_value*"],
    ["sqlite3_value_dup", "sqlite3_value*", "sqlite3_value*"],
    ["sqlite3_value_free", undefined, "sqlite3_value*"],
    ["sqlite3_value_frombind", "int", "sqlite3_value*"],
    ["sqlite3_value_int","int", "sqlite3_value*"],
    ["sqlite3_value_nochange", "int", "sqlite3_value*"],
    ["sqlite3_value_numeric_type", "int", "sqlite3_value*"],
    ["sqlite3_value_pointer", "*", "sqlite3_value*", "string:static"],
    ["sqlite3_value_subtype", "int", "sqlite3_value*"],
    ["sqlite3_value_text", "string", "sqlite3_value*"],
    ["sqlite3_value_type", "int", "sqlite3_value*"],
    ["sqlite3_vfs_find", "*", "string"],
    ["sqlite3_vfs_register", "int", "sqlite3_vfs*", "int"],
    ["sqlite3_vfs_unregister", "int", "sqlite3_vfs*"]
  ]/*wasm.bindingSignatures*/;

  if(false && wasm.compileOptionUsed('SQLITE_ENABLE_NORMALIZE')){
    /* ^^^ "the problem" is that this is an option feature and the
       build-time function-export list does not currently take
       optional features into account. */
    wasm.bindingSignatures.push(["sqlite3_normalized_sql", "string", "sqlite3_stmt*"]);
  }

  /**
     Functions which require BigInt (int64) support are separated from
     the others because we need to conditionally bind them or apply
     dummy impls, depending on the capabilities of the environment.

     Note that not all of these functions directly require int64
     but are only for use with APIs which require int64. For example,
     the vtab-related functions.
  */
  wasm.bindingSignatures.int64 = [
    ["sqlite3_bind_int64","int", ["sqlite3_stmt*", "int", "i64"]],
    ["sqlite3_changes64","i64", ["sqlite3*"]],
    ["sqlite3_column_int64","i64", ["sqlite3_stmt*", "int"]],
    ["sqlite3_create_module", "int",
     ["sqlite3*","string","sqlite3_module*","*"]],
    ["sqlite3_create_module_v2", "int",
     ["sqlite3*","string","sqlite3_module*","*","*"]],
    ["sqlite3_declare_vtab", "int", ["sqlite3*", "string:flexible"]],
    ["sqlite3_deserialize", "int", "sqlite3*", "string", "*", "i64", "i64", "int"]
    /* Careful! Short version: de/serialize() are problematic because they
       might use a different allocator than the user for managing the
       deserialized block. de/serialize() are ONLY safe to use with
       sqlite3_malloc(), sqlite3_free(), and its 64-bit variants. */,
    ["sqlite3_drop_modules", "int", ["sqlite3*", "**"]],
    ["sqlite3_last_insert_rowid", "i64", ["sqlite3*"]],
    ["sqlite3_malloc64", "*","i64"],
    ["sqlite3_msize", "i64", "*"],
    ["sqlite3_overload_function", "int", ["sqlite3*","string","int"]],
    ["sqlite3_realloc64", "*","*", "i64"],
    ["sqlite3_result_int64", undefined, "*", "i64"],
    ["sqlite3_result_zeroblob64", "int", "*", "i64"],
    ["sqlite3_serialize","*", "sqlite3*", "string", "*", "int"],
    ["sqlite3_set_last_insert_rowid", undefined, ["sqlite3*", "i64"]],
    ["sqlite3_status64", "int", "int", "*", "*", "int"],
    ["sqlite3_total_changes64", "i64", ["sqlite3*"]],
    ["sqlite3_uri_int64", "i64", ["sqlite3_filename", "string", "i64"]],
    ["sqlite3_value_int64","i64", "sqlite3_value*"],
    ["sqlite3_vtab_collation","string","sqlite3_index_info*","int"],
    ["sqlite3_vtab_distinct","int", "sqlite3_index_info*"],
    ["sqlite3_vtab_in","int", "sqlite3_index_info*", "int", "int"],
    ["sqlite3_vtab_in_first", "int", "sqlite3_value*", "**"],
    ["sqlite3_vtab_in_next", "int", "sqlite3_value*", "**"],
    /*["sqlite3_vtab_config" is variadic and requires a hand-written
      proxy.] */
    ["sqlite3_vtab_nochange","int", "sqlite3_context*"],
    ["sqlite3_vtab_on_conflict","int", "sqlite3*"],
    ["sqlite3_vtab_rhs_value","int", "sqlite3_index_info*", "int", "**"]
  ];

  // Add session/changeset APIs...
  if(wasm.bigIntEnabled && !!wasm.exports.sqlite3changegroup_add){
    /* ACHTUNG: 2022-12-23: the session/changeset API bindings are
       COMPLETELY UNTESTED. Additionally, the callback-taking APIs
       have a shortcoming which will make using those which take
       string-type arguments more painful than it should be. How best
       to resolve that, such that we can perform the same type conversions
       as we do when binding in "the other direction," is as yet
       undetermined.
    */
    /* TODO: we need hand-written wrappers to adapt callbacks which
       take string arguments. Or we need to find a way to do this sort
       of reverse-binding which includes type conversions. */
    wasm.bindingSignatures.int64.push(...[
      ['sqlite3changegroup_add', 'int', ['sqlite3_changegroup*', 'int', 'void*']],
      ['sqlite3changegroup_add_strm', 'int', [
        'sqlite3_changegroup*',
        new wasm.xWrap.FuncPtrAdapter({
          name: 'xInput', signature: 'i(ppp)', bindScope: 'transient'
        }),
        'void*'
      ]],
      ['sqlite3changegroup_delete', undefined, ['sqlite3_changegroup*']],
      ['sqlite3changegroup_new', 'int', ['**']],
      ['sqlite3changegroup_output', 'int', ['sqlite3_changegroup*', 'int*', '**']],
      ['sqlite3changegroup_output_strm', 'int', [
        'sqlite3_changegroup*',
        new wasm.xWrap.FuncPtrAdapter({
          name: 'xOutput', signature: 'i(ppi)', bindScope: 'transient'
        }),
        'void*'
      ]],
      ['sqlite3changeset_apply', 'int', [
        'sqlite3*', 'int', 'void*',
        new wasm.xWrap.FuncPtrAdapter({
          name: 'xFilter', signature: 'i(ps)', bindScope: 'transient'
        }),
        new wasm.xWrap.FuncPtrAdapter({
          name: 'xConflict', signature: 'i(pip)', bindScope: 'transient'
        }),
        'void*'
      ]],
      ['sqlite3changeset_apply_strm', 'int', [
        'sqlite3*',
        new wasm.xWrap.FuncPtrAdapter({
          name: 'xInput', signature: 'i(ppp)', bindScope: 'transient'
        }),
        'void*',
        new wasm.xWrap.FuncPtrAdapter({
          name: 'xFilter', signature: 'i(ps)', bindScope: 'transient'
        }),
        new wasm.xWrap.FuncPtrAdapter({
          name: 'xConflict', signature: 'i(pip)', bindScope: 'transient'
        }),
        'void*'
      ]],
      ['sqlite3changeset_apply_v2', 'int', [
        'sqlite3*', 'int', 'void*',
        new wasm.xWrap.FuncPtrAdapter({
          name: 'xFilter', signature: 'i(ps)', bindScope: 'transient'
        }),
        new wasm.xWrap.FuncPtrAdapter({
          name: 'xConflict', signature: 'i(pip)', bindScope: 'transient'
        }),
        'void*', '**', 'int*', 'int'

      ]],
      ['sqlite3changeset_apply_v2', 'int', [
        'sqlite3*', 'int', 'void*',
        new wasm.xWrap.FuncPtrAdapter({
          name: 'xFilter', signature: 'i(ps)', bindScope: 'transient'
        }),
        new wasm.xWrap.FuncPtrAdapter({
          name: 'xConflict', signature: 'i(pip)', bindScope: 'transient'
        }),
        'void*', '**', 'int*', 'int'
      ]],
      ['sqlite3changeset_apply_v2_strm', 'int', [
        'sqlite3*',
        new wasm.xWrap.FuncPtrAdapter({
          name: 'xInput', signature: 'i(ppp)', bindScope: 'transient'
        }),
        'void*',
        new wasm.xWrap.FuncPtrAdapter({
          name: 'xFilter', signature: 'i(ps)', bindScope: 'transient'
        }),
        new wasm.xWrap.FuncPtrAdapter({
          name: 'xConflict', signature: 'i(pip)', bindScope: 'transient'
        }),
        'void*', '**', 'int*', 'int'
      ]],
      ['sqlite3changeset_concat', 'int', ['int','void*', 'int', 'void*', 'int*', '**']],
      ['sqlite3changeset_concat_strm', 'int', [
        new wasm.xWrap.FuncPtrAdapter({
          name: 'xInputA', signature: 'i(ppp)', bindScope: 'transient'
        }),
        'void*',
        new wasm.xWrap.FuncPtrAdapter({
          name: 'xInputB', signature: 'i(ppp)', bindScope: 'transient'
        }),
        'void*',
        new wasm.xWrap.FuncPtrAdapter({
          name: 'xOutput', signature: 'i(ppi)', bindScope: 'transient'
        }),
        'void*'
      ]],
      ['sqlite3changeset_conflict', 'int', ['sqlite3_changeset_iter*', 'int', '**']],
      ['sqlite3changeset_finalize', 'int', ['sqlite3_changeset_iter*']],
      ['sqlite3changeset_fk_conflicts', 'int', ['sqlite3_changeset_iter*', 'int*']],
      ['sqlite3changeset_invert', 'int', ['int', 'void*', 'int*', '**']],
      ['sqlite3changeset_invert_strm', 'int', [
        new wasm.xWrap.FuncPtrAdapter({
          name: 'xInput', signature: 'i(ppp)', bindScope: 'transient'
        }),
        'void*',
        new wasm.xWrap.FuncPtrAdapter({
          name: 'xOutput', signature: 'i(ppi)', bindScope: 'transient'
        }),
        'void*'
      ]],
      ['sqlite3changeset_new', 'int', ['sqlite3_changeset_iter*', 'int', '**']],
      ['sqlite3changeset_next', 'int', ['sqlite3_changeset_iter*']],
      ['sqlite3changeset_old', 'int', ['sqlite3_changeset_iter*', 'int', '**']],
      ['sqlite3changeset_op', 'int', [
        'sqlite3_changeset_iter*', '**', 'int*', 'int*','int*'
      ]],
      ['sqlite3changeset_pk', 'int', ['sqlite3_changeset_iter*', '**', 'int*']],
      ['sqlite3changeset_start', 'int', ['**', 'int', '*']],
      ['sqlite3changeset_start_strm', 'int', [
        '**',
        new wasm.xWrap.FuncPtrAdapter({
          name: 'xInput', signature: 'i(ppp)', bindScope: 'transient'
        }),
        'void*'
      ]],
      ['sqlite3changeset_start_v2', 'int', ['**', 'int', '*', 'int']],
      ['sqlite3changeset_start_v2_strm', 'int', [
        '**',
        new wasm.xWrap.FuncPtrAdapter({
          name: 'xInput', signature: 'i(ppp)', bindScope: 'transient'
        }),
        'void*', 'int'
      ]],
      ['sqlite3session_attach', 'int', ['sqlite3_session*', 'string']],
      ['sqlite3session_changeset', 'int', ['sqlite3_session*', 'int*', '**']],
      ['sqlite3session_changeset_size', 'i64', ['sqlite3_session*']],
      ['sqlite3session_changeset_strm', 'int', [
        'sqlite3_session*',
        new wasm.xWrap.FuncPtrAdapter({
          name: 'xOutput', signature: 'i(ppp)', bindScope: 'transient'
        }),
        'void*'
      ]],
      ['sqlite3session_config', 'int', ['int', 'void*']],
      ['sqlite3session_create', 'int', ['sqlite3*', 'string', '**']],
      ['sqlite3session_delete', undefined, ['sqlite3_session*']],
      ['sqlite3session_diff', 'int', ['sqlite3_session*', 'string', 'string', '**']],
      ['sqlite3session_enable', 'int', ['sqlite3_session*', 'int']],
      ['sqlite3session_indirect', 'int', ['sqlite3_session*', 'int']],
      ['sqlite3session_isempty', 'int', ['sqlite3_session*']],
      ['sqlite3session_memory_used', 'i64', ['sqlite3_session*']],
      ['sqlite3session_object_config', 'int', ['sqlite3_session*', 'int', 'void*']],
      ['sqlite3session_patchset', 'int', ['sqlite3_session*', '*', '**']],
      ['sqlite3session_patchset_strm', 'int', [
        'sqlite3_session*',
        new wasm.xWrap.FuncPtrAdapter({
          name: 'xOutput', signature: 'i(ppp)', bindScope: 'transient'
        }),
        'void*'
      ]],
      ['sqlite3session_table_filter', undefined, [
        'sqlite3_session*',
        new wasm.xWrap.FuncPtrAdapter({
          name: 'xFilter', signature: 'i(ps)',
          contextKey: (argIndex,argv)=>argv[0/* (sqlite3_session*) */]
        }),
        '*'
      ]]
    ]);
  }/*session/changeset APIs*/

  /**
     Functions which are intended solely for API-internal use by the
     WASM components, not client code. These get installed into
     sqlite3.wasm. Some of them get exposed to clients via variants
     named sqlite3_js_...().
  */
  wasm.bindingSignatures.wasm = [
    ["sqlite3_wasm_db_reset", "int", "sqlite3*"],
    ["sqlite3_wasm_db_vfs", "sqlite3_vfs*", "sqlite3*","string"],
    ["sqlite3_wasm_vfs_create_file", "int",
     "sqlite3_vfs*","string","*", "int"],
    ["sqlite3_wasm_vfs_unlink", "int", "sqlite3_vfs*","string"]
  ];

  /**
     Install JS<->C struct bindings for the non-opaque struct types we
     need... */
  sqlite3.StructBinder = self.Jaccwabyt({
    heap: 0 ? wasm.memory : wasm.heap8u,
    alloc: wasm.alloc,
    dealloc: wasm.dealloc,
    bigIntEnabled: wasm.bigIntEnabled,
    memberPrefix: /* Never change this: this prefix is baked into any
                     amount of code and client-facing docs. */ '$'
  });
  delete self.Jaccwabyt;

  {/* Convert Arrays and certain TypedArrays to strings for
      'string:flexible'-type arguments */
    const __xString = wasm.xWrap.argAdapter('string');
    wasm.xWrap.argAdapter(
      'string:flexible', (v)=>__xString(util.flexibleString(v))
    );

    /**
       The 'string:static' argument adapter treats its argument as
       either...

       - WASM pointer: assumed to be a long-lived C-string which gets
         returned as-is.

       - Anything else: gets coerced to a JS string for use as a map
         key. If a matching entry is found (as described next), it is
         returned, else wasm.allocCString() is used to create a a new
         string, map its pointer to (''+v) for the remainder of the
         application's life, and returns that pointer value for this
         call and all future calls which are passed a
         string-equivalent argument.

       Use case: sqlite3_bind_pointer() and sqlite3_result_pointer()
       call for "a static string and preferably a string
       literal". This converter is used to ensure that the string
       value seen by those functions is long-lived and behaves as they
       need it to.
    */
    wasm.xWrap.argAdapter(
      'string:static',
      function(v){
        if(wasm.isPtr(v)) return v;
        v = ''+v;
        let rc = this[v];
        return rc || (this[v] = wasm.allocCString(v));
      }.bind(Object.create(null))
    );
  }/* special-case string-type argument conversions */

  if(1){// wasm.xWrap() bindings...
    /**
       Add some descriptive xWrap() aliases for '*' intended to (A)
       initially improve readability/correctness of
       wasm.bindingSignatures and (B) provide automatic conversion
       from higher-level representations, e.g. capi.sqlite3_vfs to
       `sqlite3_vfs*` via capi.sqlite3_vfs.pointer.
    */
    const aPtr = wasm.xWrap.argAdapter('*');
    const nilType = function(){};
    wasm.xWrap.argAdapter('sqlite3_filename', aPtr)
    ('sqlite3_context*', aPtr)
    ('sqlite3_value*', aPtr)
    ('void*', aPtr)
    ('sqlite3_changegroup*', aPtr)
    ('sqlite3_changeset_iter*', aPtr)
    //('sqlite3_rebaser*', aPtr)
    ('sqlite3_session*', aPtr)
    ('sqlite3_stmt*', (v)=>
      aPtr((v instanceof (sqlite3?.oo1?.Stmt || nilType))
           ? v.pointer : v))
    ('sqlite3*', (v)=>
      aPtr((v instanceof (sqlite3?.oo1?.DB || nilType))
           ? v.pointer : v))
    ('sqlite3_index_info*', (v)=>
      aPtr((v instanceof (capi.sqlite3_index_info || nilType))
           ? v.pointer : v))
    ('sqlite3_module*', (v)=>
      aPtr((v instanceof (capi.sqlite3_module || nilType))
           ? v.pointer : v))
    /**
       `sqlite3_vfs*`:

       - v is-a string: use the result of sqlite3_vfs_find(v) but
         throw if it returns 0.
       - v is-a capi.sqlite3_vfs: use v.pointer.
       - Else return the same as the `'*'` argument conversion.
    */
    ('sqlite3_vfs*', (v)=>{
      if('string'===typeof v){
        /* A NULL sqlite3_vfs pointer will be treated as the default
           VFS in many contexts. We specifically do not want that
           behavior here. */
        return capi.sqlite3_vfs_find(v)
          || sqlite3.SQLite3Error.toss(
            capi.SQLITE_NOTFOUND,
            "Unknown sqlite3_vfs name:", v
          );
      }
      return aPtr((v instanceof (capi.sqlite3_vfs || nilType))
                  ? v.pointer : v);
    });

    const __xRcPtr = wasm.xWrap.resultAdapter('*');
    wasm.xWrap.resultAdapter('sqlite3*', __xRcPtr)
    ('sqlite3_context*', __xRcPtr)
    ('sqlite3_stmt*', __xRcPtr)
    ('sqlite3_value*', __xRcPtr)
    ('sqlite3_vfs*', __xRcPtr)
    ('void*', __xRcPtr);

    /**
       Populate api object with sqlite3_...() by binding the "raw" wasm
       exports into type-converting proxies using wasm.xWrap().
    */
    for(const e of wasm.bindingSignatures){
      capi[e[0]] = wasm.xWrap.apply(null, e);
    }
    for(const e of wasm.bindingSignatures.wasm){
      wasm[e[0]] = wasm.xWrap.apply(null, e);
    }

    /* For C API functions which cannot work properly unless
       wasm.bigIntEnabled is true, install a bogus impl which throws
       if called when bigIntEnabled is false. The alternative would be
       to elide these functions altogether, which seems likely to
       cause more confusion. */
    const fI64Disabled = function(fname){
      return ()=>toss(fname+"() is unavailable due to lack",
                      "of BigInt support in this build.");
    };
    for(const e of wasm.bindingSignatures.int64){
      capi[e[0]] = wasm.bigIntEnabled
        ? wasm.xWrap.apply(null, e)
        : fI64Disabled(e[0]);
    }

    /* There's no need to expose bindingSignatures to clients,
       implicitly making it part of the public interface. */
    delete wasm.bindingSignatures;

    if(wasm.exports.sqlite3_wasm_db_error){
      const __db_err = wasm.xWrap(
        'sqlite3_wasm_db_error', 'int', 'sqlite3*', 'int', 'string'
      );
      /**
         Sets the given db's error state. Accepts:

         - (sqlite3*, int code, string msg)
         - (sqlite3*, Error e [,string msg = ''+e])

         If passed a WasmAllocError, the message is ignored and the
         result code is SQLITE_NOMEM. If passed any other Error type,
         the result code defaults to SQLITE_ERROR unless the Error
         object has a resultCode property, in which case that is used
         (e.g. SQLite3Error has that). If passed a non-WasmAllocError
         exception, the message string defaults to theError.message.

         Returns the resulting code. Pass (pDb,0,0) to clear the error
         state.
       */
      util.sqlite3_wasm_db_error = function(pDb, resultCode, message){
        if(resultCode instanceof sqlite3.WasmAllocError){
          resultCode = capi.SQLITE_NOMEM;
          message = 0 /*avoid allocating message string*/;
        }else if(resultCode instanceof Error){
          message = message || ''+resultCode;
          resultCode = (resultCode.resultCode || capi.SQLITE_ERROR);
        }
        return __db_err(pDb, resultCode, message);
      };
    }else{
      util.sqlite3_wasm_db_error = function(pDb,errCode,msg){
        console.warn("sqlite3_wasm_db_error() is not exported.",arguments);
        return errCode;
      };
    }
  }/*xWrap() bindings*/;

  /**
     Internal helper to assist in validating call argument counts in
     the hand-written sqlite3_xyz() wrappers. We do this only for
     consistency with non-special-case wrappings.
  */
  const __dbArgcMismatch = (pDb,f,n)=>{
    return sqlite3.util.sqlite3_wasm_db_error(pDb, capi.SQLITE_MISUSE,
                                              f+"() requires "+n+" argument"+
                                              (1===n?"":'s')+".");
  };

  /** Code duplication reducer for functions which take an encoding
      argument and require SQLITE_UTF8.  Sets the db error code to
      SQLITE_FORMAT and returns that code. */
  const __errEncoding = (pDb)=>{
    return util.sqlite3_wasm_db_error(
      pDb, capi.SQLITE_FORMAT, "SQLITE_UTF8 is the only supported encoding."
    );
  };

  {/* Bindings for sqlite3_create_collation[_v2]() */
    // contextKey() impl for wasm.xWrap.FuncPtrAdapter
    const contextKey = (argv,argIndex)=>{
      return 'argv['+argIndex+']:'+argv[0/* sqlite3* */]+
        ':'+wasm.cstrToJs(argv[1/* collation name */]).toLowerCase()
    };
    const __sqlite3CreateCollationV2 = wasm.xWrap(
      'sqlite3_create_collation_v2', 'int', [
        'sqlite3*', 'string', 'int', '*',
        new wasm.xWrap.FuncPtrAdapter({
          /* int(*xCompare)(void*,int,const void*,int,const void*) */
          name: 'xCompare', signature: 'i(pipip)', contextKey
        }),
        new wasm.xWrap.FuncPtrAdapter({
          /* void(*xDestroy(void*) */
          name: 'xDestroy', signature: 'v(p)', contextKey
        })
      ]
    );

    /**
       Works exactly like C's sqlite3_create_collation_v2() except that:

       1) It returns capi.SQLITE_FORMAT if the 3rd argument contains
          any encoding-related value other than capi.SQLITE_UTF8.  No
          other encodings are supported. As a special case, if the
          bottom 4 bits of that argument are 0, SQLITE_UTF8 is
          assumed.

       2) It accepts JS functions for its function-pointer arguments,
          for which it will install WASM-bound proxies. The bindings
          are "permanent," in that they will stay in the WASM environment
          until it shuts down unless the client calls this again with the
          same collation name and a value of 0 or null for the
          the function pointer(s).

       For consistency with the C API, it requires the same number of
       arguments. It returns capi.SQLITE_MISUSE if passed any other
       argument count.

       Returns 0 on success, non-0 on error, in which case the error
       state of pDb (of type `sqlite3*` or argument-convertible to it)
       may contain more information.
    */
    capi.sqlite3_create_collation_v2 = function(pDb,zName,eTextRep,pArg,xCompare,xDestroy){
      if(6!==arguments.length) return __dbArgcMismatch(pDb, 'sqlite3_create_collation_v2', 6);
      else if( 0 === (eTextRep & 0xf) ){
        eTextRep |= capi.SQLITE_UTF8;
      }else if( capi.SQLITE_UTF8 !== (eTextRep & 0xf) ){
        return __errEncoding(pDb);
      }
<<<<<<< HEAD
      let rc, pfCompare, pfDestroy;
      try{
        rc = __ccv2(pDb, zName, eTextRep, pArg, xCompare, xDestroy);
=======
      try{
        return __sqlite3CreateCollationV2(pDb, zName, eTextRep, pArg, xCompare, xDestroy);
>>>>>>> 7015aa9f
      }catch(e){
        return util.sqlite3_wasm_db_error(pDb, e);
      }
    };

    capi.sqlite3_create_collation = (pDb,zName,eTextRep,pArg,xCompare)=>{
      return (5===arguments.length)
        ? capi.sqlite3_create_collation_v2(pDb,zName,eTextRep,pArg,xCompare,0)
        : __dbArgcMismatch(pDb, 'sqlite3_create_collation', 5);
    };

  }/*sqlite3_create_collation() and friends*/

  {/* Special-case handling of sqlite3_exec() */
    const __exec = wasm.xWrap("sqlite3_exec", "int",
                              ["sqlite3*", "string:flexible",
                               new wasm.xWrap.FuncPtrAdapter({
                                 signature: 'i(pipp)',
                                 bindScope: 'transient'
                               }), "*", "**"]);
    /* Documented in the api object's initializer. */
    capi.sqlite3_exec = function f(pDb, sql, callback, pVoid, pErrMsg){
      if(f.length!==arguments.length){
        return __dbArgcMismatch(pDb,"sqlite3_exec",f.length);
      }else if(!(callback instanceof Function)){
        return __exec(pDb, sql, callback, pVoid, pErrMsg);
      }
      /* Wrap the callback in a WASM-bound function and convert the callback's
         `(char**)` arguments to arrays of strings... */
      let aNames;
      const cbwrap = function(pVoid, nCols, pColVals, pColNames){
        try {
          const aVals = wasm.cArgvToJs(nCols, pColVals);
          if(!aNames) aNames = wasm.cArgvToJs(nCols, pColNames);
          return callback(aVals, aNames) | 0;
        }catch(e){
          /* If we set the db error state here, the higher-level
             exec() call replaces it with its own, so we have no way
             of reporting the exception message except the console. We
             must not propagate exceptions through the C API. Though
             we make an effort to report OOM here, sqlite3_exec()
             translates that into SQLITE_ABORT as well. */
          return e.resultCode || capi.SQLITE_ERROR;
        }
      };
      let rc;
      try{
        rc = __exec(pDb, sql, cbwrap, pVoid, pErrMsg);
      }catch(e){
        rc = util.sqlite3_wasm_db_error(pDb, capi.SQLITE_ERROR,
                                        "Error running exec(): "+e);
      }
      return rc;
    };
  }/*sqlite3_exec() proxy*/;

  {/* Special-case handling of sqlite3_create_function_v2()
      and sqlite3_create_window_function(). */
    /**
       FuncPtrAdapter for contextKey() for sqlite3_create_function().
    */
    const contextKey = function(argv,argIndex){
      return (
        argv[0/* sqlite3* */]
          +':'+argIndex
          +':'+wasm.cstrToJs(argv[1]).toLowerCase()
      )
    };

    /**
       JS proxies for the various sqlite3_create[_window]_function()
       callbacks, structured in a form usable by wasm.xWrap.FuncPtrAdapter.
    */
    const __cfProxy = Object.assign(Object.create(null), {
      xInverseAndStep: {
        signature:'v(pip)', contextKey,
        callProxy: (callback)=>{
          return (pCtx, argc, pArgv)=>{
            try{ callback(pCtx, ...capi.sqlite3_values_to_js(argc, pArgv)) }
            catch(e){ capi.sqlite3_result_error_js(pCtx, e) }
          };
        }
      },
      xFinalAndValue: {
        signature:'v(p)', contextKey,
        callProxy: (callback)=>{
          return (pCtx)=>{
            try{ capi.sqlite3_result_js(pCtx, callback(pCtx)) }
            catch(e){ capi.sqlite3_result_error_js(pCtx, e) }
          };
        }
      },
      xFunc: {
        signature:'v(pip)', contextKey,
        callProxy: (callback)=>{
          return (pCtx, argc, pArgv)=>{
            try{
              capi.sqlite3_result_js(
                pCtx,
                callback(pCtx, ...capi.sqlite3_values_to_js(argc, pArgv))
              );
            }catch(e){
              //console.error('xFunc() caught:',e);
              capi.sqlite3_result_error_js(pCtx, e);
            }
          };
        }
      },
      xDestroy: {
        signature:'v(p)', contextKey,
        //Arguable: a well-behaved destructor doesn't require a proxy.
        callProxy: (callback)=>{
          return (pVoid)=>{
            try{ callback(pVoid) }
            catch(e){ console.error("UDF xDestroy method threw:",e) }
          };
        }
      }
    })/*__cfProxy*/;

    const __sqlite3CreateFunction = wasm.xWrap(
      "sqlite3_create_function_v2", "int", [
        "sqlite3*", "string"/*funcName*/, "int"/*nArg*/,
        "int"/*eTextRep*/, "*"/*pApp*/,
        new wasm.xWrap.FuncPtrAdapter({name: 'xFunc', ...__cfProxy.xFunc}),
        new wasm.xWrap.FuncPtrAdapter({name: 'xStep', ...__cfProxy.xInverseAndStep}),
        new wasm.xWrap.FuncPtrAdapter({name: 'xFinal', ...__cfProxy.xFinalAndValue}),
        new wasm.xWrap.FuncPtrAdapter({name: 'xDestroy', ...__cfProxy.xDestroy})
      ]
    );

    const __sqlite3CreateWindowFunction = wasm.xWrap(
      "sqlite3_create_window_function", "int", [
        "sqlite3*", "string"/*funcName*/, "int"/*nArg*/,
        "int"/*eTextRep*/, "*"/*pApp*/,
        new wasm.xWrap.FuncPtrAdapter({name: 'xStep', ...__cfProxy.xInverseAndStep}),
        new wasm.xWrap.FuncPtrAdapter({name: 'xFinal', ...__cfProxy.xFinalAndValue}),
        new wasm.xWrap.FuncPtrAdapter({name: 'xValue', ...__cfProxy.xFinalAndValue}),
        new wasm.xWrap.FuncPtrAdapter({name: 'xInverse', ...__cfProxy.xInverseAndStep}),
        new wasm.xWrap.FuncPtrAdapter({name: 'xDestroy', ...__cfProxy.xDestroy})
      ]
    );

    /* Documented in the api object's initializer. */
    capi.sqlite3_create_function_v2 = function f(
      pDb, funcName, nArg, eTextRep, pApp,
      xFunc,   //void (*xFunc)(sqlite3_context*,int,sqlite3_value**)
      xStep,   //void (*xStep)(sqlite3_context*,int,sqlite3_value**)
      xFinal,  //void (*xFinal)(sqlite3_context*)
      xDestroy //void (*xDestroy)(void*)
    ){
      if( f.length!==arguments.length ){
        return __dbArgcMismatch(pDb,"sqlite3_create_function_v2",f.length);
      }else if( 0 === (eTextRep & 0xf) ){
        eTextRep |= capi.SQLITE_UTF8;
      }else if( capi.SQLITE_UTF8 !== (eTextRep & 0xf) ){
        return __errEncoding(pDb);
      }
      try{
        return __sqlite3CreateFunction(pDb, funcName, nArg, eTextRep,
                                       pApp, xFunc, xStep, xFinal, xDestroy);
      }catch(e){
        console.error("sqlite3_create_function_v2() setup threw:",e);
        return util.sqlite3_wasm_db_error(pDb, e, "Creation of UDF threw: "+e);
      }
    };

    /* Documented in the api object's initializer. */
    capi.sqlite3_create_function = function f(
      pDb, funcName, nArg, eTextRep, pApp,
      xFunc, xStep, xFinal
    ){
      return (f.length===arguments.length)
        ? capi.sqlite3_create_function_v2(pDb, funcName, nArg, eTextRep,
                                          pApp, xFunc, xStep, xFinal, 0)
        : __dbArgcMismatch(pDb,"sqlite3_create_function",f.length);
    };

    /* Documented in the api object's initializer. */
    capi.sqlite3_create_window_function = function f(
      pDb, funcName, nArg, eTextRep, pApp,
      xStep,   //void (*xStep)(sqlite3_context*,int,sqlite3_value**)
      xFinal,  //void (*xFinal)(sqlite3_context*)
      xValue,  //void (*xValue)(sqlite3_context*)
      xInverse,//void (*xInverse)(sqlite3_context*,int,sqlite3_value**)
      xDestroy //void (*xDestroy)(void*)
    ){
      if( f.length!==arguments.length ){
        return __dbArgcMismatch(pDb,"sqlite3_create_window_function",f.length);
      }else if( 0 === (eTextRep & 0xf) ){
        eTextRep |= capi.SQLITE_UTF8;
      }else if( capi.SQLITE_UTF8 !== (eTextRep & 0xf) ){
        return __errEncoding(pDb);
      }
      try{
        return __sqlite3CreateWindowFunction(pDb, funcName, nArg, eTextRep,
                                             pApp, xStep, xFinal, xValue,
                                             xInverse, xDestroy);
      }catch(e){
        console.error("sqlite3_create_window_function() setup threw:",e);
        return util.sqlite3_wasm_db_error(pDb, e, "Creation of UDF threw: "+e);
      }
    };
    /**
       A _deprecated_ alias for capi.sqlite3_result_js() which
       predates the addition of that function in the public API.
    */
    capi.sqlite3_create_function_v2.udfSetResult =
      capi.sqlite3_create_function.udfSetResult =
      capi.sqlite3_create_window_function.udfSetResult = capi.sqlite3_result_js;

    /**
       A _deprecated_ alias for capi.sqlite3_values_to_js() which
       predates the addition of that function in the public API.
    */
    capi.sqlite3_create_function_v2.udfConvertArgs =
      capi.sqlite3_create_function.udfConvertArgs =
      capi.sqlite3_create_window_function.udfConvertArgs = capi.sqlite3_values_to_js;

    /**
       A _deprecated_ alias for capi.sqlite3_result_error_js() which
       predates the addition of that function in the public API.
    */
    capi.sqlite3_create_function_v2.udfSetError =
      capi.sqlite3_create_function.udfSetError =
      capi.sqlite3_create_window_function.udfSetError = capi.sqlite3_result_error_js;

  }/*sqlite3_create_function_v2() and sqlite3_create_window_function() proxies*/;

  if(1){/* Special-case handling of sqlite3_prepare_v2() and
           sqlite3_prepare_v3() */

    /**
       Helper for string:flexible conversions which require a
       byte-length counterpart argument. Passed a value and its
       ostensible length, this function returns [V,N], where V
       is either v or a transformed copy of v and N is either n,
       -1, or the byte length of v (if it's a byte array).
    */
    const __flexiString = (v,n)=>{
      if('string'===typeof v){
        n = -1;
      }else if(util.isSQLableTypedArray(v)){
        n = v.byteLength;
        v = util.typedArrayToString(v);
      }else if(Array.isArray(v)){
        v = v.join("");
        n = -1;
      }
      return [v, n];
    };

    /**
       Scope-local holder of the two impls of sqlite3_prepare_v2/v3().
    */
    const __prepare = {
      /**
         This binding expects a JS string as its 2nd argument and
         null as its final argument. In order to compile multiple
         statements from a single string, the "full" impl (see
         below) must be used.
      */
      basic: wasm.xWrap('sqlite3_prepare_v3',
                        "int", ["sqlite3*", "string",
                                "int"/*ignored for this impl!*/,
                                "int", "**",
                                "**"/*MUST be 0 or null or undefined!*/]),
      /**
         Impl which requires that the 2nd argument be a pointer
         to the SQL string, instead of being converted to a
         string. This variant is necessary for cases where we
         require a non-NULL value for the final argument
         (exec()'ing multiple statements from one input
         string). For simpler cases, where only the first
         statement in the SQL string is required, the wrapper
         named sqlite3_prepare_v2() is sufficient and easier to
         use because it doesn't require dealing with pointers.
      */
      full: wasm.xWrap('sqlite3_prepare_v3',
                       "int", ["sqlite3*", "*", "int", "int",
                               "**", "**"])
    };

    /* Documented in the capi object's initializer. */
    capi.sqlite3_prepare_v3 = function f(pDb, sql, sqlLen, prepFlags, ppStmt, pzTail){
      if(f.length!==arguments.length){
        return __dbArgcMismatch(pDb,"sqlite3_prepare_v3",f.length);
      }
      const [xSql, xSqlLen] = __flexiString(sql, sqlLen);
      switch(typeof xSql){
          case 'string': return __prepare.basic(pDb, xSql, xSqlLen, prepFlags, ppStmt, null);
          case 'number': return __prepare.full(pDb, xSql, xSqlLen, prepFlags, ppStmt, pzTail);
          default:
            return util.sqlite3_wasm_db_error(
              pDb, capi.SQLITE_MISUSE,
              "Invalid SQL argument type for sqlite3_prepare_v2/v3()."
            );
      }
    };

    /* Documented in the capi object's initializer. */
    capi.sqlite3_prepare_v2 = function f(pDb, sql, sqlLen, ppStmt, pzTail){
      return (f.length===arguments.length)
        ? capi.sqlite3_prepare_v3(pDb, sql, sqlLen, 0, ppStmt, pzTail)
        : __dbArgcMismatch(pDb,"sqlite3_prepare_v2",f.length);
    };

  }/*sqlite3_prepare_v2/v3()*/

  {/*sqlite3_bind_text/blob()*/
    const __bindText = wasm.xWrap("sqlite3_bind_text", "int", [
      "sqlite3_stmt*", "int", "string", "int", "*"
    ]);
    const __bindBlob = wasm.xWrap("sqlite3_bind_blob", "int", [
      "sqlite3_stmt*", "int", "*", "int", "*"
    ]);

    /** Documented in the capi object's initializer. */
    capi.sqlite3_bind_text = function f(pStmt, iCol, text, nText, xDestroy){
      if(f.length!==arguments.length){
        return __dbArgcMismatch(capi.sqlite3_db_handle(pStmt),
                                "sqlite3_bind_text", f.length);
      }else if(wasm.isPtr(text) || null===text){
        return __bindText(pStmt, iCol, text, nText, xDestroy);
      }else if(text instanceof ArrayBuffer){
        text = new Uint8Array(text);
      }else if(Array.isArray(pMem)){
        text = pMem.join('');
      }
      let p, n;
      try{
        if(util.isSQLableTypedArray(text)){
          p = wasm.allocFromTypedArray(text);
          n = text.byteLength;
        }else if('string'===typeof text){
          [p, n] = wasm.allocCString(text);
        }else{
          return util.sqlite3_wasm_db_error(
            capi.sqlite3_db_handle(pStmt), capi.SQLITE_MISUSE,
            "Invalid 3rd argument type for sqlite3_bind_text()."
          );
        }
        return __bindText(pStmt, iCol, p, n, capi.SQLITE_WASM_DEALLOC);
      }catch(e){
        wasm.dealloc(p);
        return util.sqlite3_wasm_db_error(
          capi.sqlite3_db_handle(pStmt), e
        );
      }
    }/*sqlite3_bind_text()*/;

    /** Documented in the capi object's initializer. */
    capi.sqlite3_bind_blob = function f(pStmt, iCol, pMem, nMem, xDestroy){
      if(f.length!==arguments.length){
        return __dbArgcMismatch(capi.sqlite3_db_handle(pStmt),
                                "sqlite3_bind_blob", f.length);
      }else if(wasm.isPtr(pMem) || null===pMem){
        return __bindBlob(pStmt, iCol, pMem, nMem, xDestroy);
      }else if(pMem instanceof ArrayBuffer){
        pMem = new Uint8Array(pMem);
      }else if(Array.isArray(pMem)){
        pMem = pMem.join('');
      }
      let p, n;
      try{
        if(util.isBindableTypedArray(pMem)){
          p = wasm.allocFromTypedArray(pMem);
          n = nMem>=0 ? nMem : pMem.byteLength;
        }else if('string'===typeof pMem){
          [p, n] = wasm.allocCString(pMem);
        }else{
          return util.sqlite3_wasm_db_error(
            capi.sqlite3_db_handle(pStmt), capi.SQLITE_MISUSE,
            "Invalid 3rd argument type for sqlite3_bind_blob()."
          );
        }
        return __bindBlob(pStmt, iCol, p, n, capi.SQLITE_WASM_DEALLOC);
      }catch(e){
        wasm.dealloc(p);
        return util.sqlite3_wasm_db_error(
          capi.sqlite3_db_handle(pStmt), e
        );
      }
    }/*sqlite3_bind_blob()*/;

  }/*sqlite3_bind_text/blob()*/

  {/* sqlite3_config() */
    /**
       Wraps a small subset of the C API's sqlite3_config() options.
       Unsupported options trigger the return of capi.SQLITE_NOTFOUND.
       Passing fewer than 2 arguments triggers return of
       capi.SQLITE_MISUSE.
    */
    capi.sqlite3_config = function(op, ...args){
      if(arguments.length<2) return capi.SQLITE_MISUSE;
      switch(op){
          case capi.SQLITE_CONFIG_COVERING_INDEX_SCAN: // 20  /* int */
          case capi.SQLITE_CONFIG_MEMSTATUS:// 9  /* boolean */
          case capi.SQLITE_CONFIG_SMALL_MALLOC: // 27  /* boolean */
          case capi.SQLITE_CONFIG_SORTERREF_SIZE: // 28  /* int nByte */
          case capi.SQLITE_CONFIG_STMTJRNL_SPILL: // 26  /* int nByte */
          case capi.SQLITE_CONFIG_URI:// 17  /* int */
            return wasm.exports.sqlite3_wasm_config_i(op, args[0]);
          case capi.SQLITE_CONFIG_LOOKASIDE: // 13  /* int int */
            return wasm.exports.sqlite3_wasm_config_ii(op, args[0], args[1]);
          case capi.SQLITE_CONFIG_MEMDB_MAXSIZE: // 29  /* sqlite3_int64 */
            return wasm.exports.sqlite3_wasm_config_j(op, args[0]);
          case capi.SQLITE_CONFIG_GETMALLOC: // 5 /* sqlite3_mem_methods* */
          case capi.SQLITE_CONFIG_GETMUTEX: // 11  /* sqlite3_mutex_methods* */
          case capi.SQLITE_CONFIG_GETPCACHE2: // 19  /* sqlite3_pcache_methods2* */
          case capi.SQLITE_CONFIG_GETPCACHE: // 15  /* no-op */
          case capi.SQLITE_CONFIG_HEAP: // 8  /* void*, int nByte, int min */
          case capi.SQLITE_CONFIG_LOG: // 16  /* xFunc, void* */
          case capi.SQLITE_CONFIG_MALLOC:// 4  /* sqlite3_mem_methods* */
          case capi.SQLITE_CONFIG_MMAP_SIZE: // 22  /* sqlite3_int64, sqlite3_int64 */
          case capi.SQLITE_CONFIG_MULTITHREAD: // 2 /* nil */
          case capi.SQLITE_CONFIG_MUTEX: // 10  /* sqlite3_mutex_methods* */
          case capi.SQLITE_CONFIG_PAGECACHE: // 7  /* void*, int sz, int N */
          case capi.SQLITE_CONFIG_PCACHE2: // 18  /* sqlite3_pcache_methods2* */
          case capi.SQLITE_CONFIG_PCACHE: // 14  /* no-op */
          case capi.SQLITE_CONFIG_PCACHE_HDRSZ: // 24  /* int *psz */
          case capi.SQLITE_CONFIG_PMASZ: // 25  /* unsigned int szPma */
          case capi.SQLITE_CONFIG_SERIALIZED: // 3 /* nil */
          case capi.SQLITE_CONFIG_SINGLETHREAD: // 1 /* nil */:
          case capi.SQLITE_CONFIG_SQLLOG: // 21  /* xSqllog, void* */
          case capi.SQLITE_CONFIG_WIN32_HEAPSIZE: // 23  /* int nByte */
          default:
            return capi.SQLITE_NOTFOUND;
      }
    };
  }/* sqlite3_config() */

  {/* Import C-level constants and structs... */
    const cJson = wasm.xCall('sqlite3_wasm_enum_json');
    if(!cJson){
      toss("Maintenance required: increase sqlite3_wasm_enum_json()'s",
           "static buffer size!");
    }
    //console.debug('wasm.ctype length =',wasm.cstrlen(cJson));
    wasm.ctype = JSON.parse(wasm.cstrToJs(cJson));
    // Groups of SQLITE_xyz macros...
    const defineGroups = ['access', 'authorizer',
                          'blobFinalizers', 'changeset',
                          'config', 'dataTypes',
                          'dbConfig', 'dbStatus',
                          'encodings', 'fcntl', 'flock', 'ioCap',
                          'limits', 'openFlags',
                          'prepareFlags', 'resultCodes',
<<<<<<< HEAD
                          'serialize', 'session',
=======
>>>>>>> 7015aa9f
                          'sqlite3Status',
                          'stmtStatus', 'syncFlags',
                          'trace', 'txnState', 'udfFlags',
                          'version' ];
    if(wasm.bigIntEnabled){
      defineGroups.push('serialize', 'vtab');
    }
    for(const t of defineGroups){
      for(const e of Object.entries(wasm.ctype[t])){
        // ^^^ [k,v] there triggers a buggy code transformation via
        // one of the Emscripten-driven optimizers.
        capi[e[0]] = e[1];
      }
    }
    const __rcMap = Object.create(null);
    for(const t of ['resultCodes']){
      for(const e of Object.entries(wasm.ctype[t])){
        __rcMap[e[1]] = e[0];
      }
    }
    /**
       For the given integer, returns the SQLITE_xxx result code as a
       string, or undefined if no such mapping is found.
    */
    capi.sqlite3_js_rc_str = (rc)=>__rcMap[rc];
    /* Bind all registered C-side structs... */
    const notThese = Object.assign(Object.create(null),{
      // For each struct to NOT register, map its name to true:
      WasmTestStruct: true,
      /* We unregister the kvvfs VFS from Worker threads below. */
      sqlite3_kvvfs_methods: !util.isUIThread(),
      /* sqlite3_index_info and friends require int64: */
      sqlite3_index_info: !wasm.bigIntEnabled,
      sqlite3_index_constraint: !wasm.bigIntEnabled,
      sqlite3_index_orderby: !wasm.bigIntEnabled,
      sqlite3_index_constraint_usage: !wasm.bigIntEnabled
    });
    for(const s of wasm.ctype.structs){
      if(!notThese[s.name]){
        capi[s.name] = sqlite3.StructBinder(s);
      }
    }
    if(capi.sqlite3_index_info){
      /* Move these inner structs into sqlite3_index_info.  Binding
      ** them to WASM requires that we create global-scope structs to
      ** model them with, but those are no longer needed after we've
      ** passed them to StructBinder. */
      for(const k of ['sqlite3_index_constraint',
                      'sqlite3_index_orderby',
                      'sqlite3_index_constraint_usage']){
        capi.sqlite3_index_info[k] = capi[k];
        delete capi[k];
      }
      capi.sqlite3_vtab_config = wasm.xWrap(
        'sqlite3_wasm_vtab_config','int',[
          'sqlite3*', 'int', 'int']
      );
    }/* end vtab-related setup */
  }/*end C constant and struct imports*/

  const pKvvfs = capi.sqlite3_vfs_find("kvvfs");
  if( pKvvfs ){/* kvvfs-specific glue */
    if(util.isUIThread()){
      const kvvfsMethods = new capi.sqlite3_kvvfs_methods(
        wasm.exports.sqlite3_wasm_kvvfs_methods()
      );
      delete capi.sqlite3_kvvfs_methods;

      const kvvfsMakeKey = wasm.exports.sqlite3_wasm_kvvfsMakeKeyOnPstack,
            pstack = wasm.pstack;

      const kvvfsStorage = (zClass)=>
            ((115/*=='s'*/===wasm.peek(zClass))
             ? sessionStorage : localStorage);

      /**
         Implementations for members of the object referred to by
         sqlite3_wasm_kvvfs_methods(). We swap out the native
         implementations with these, which use localStorage or
         sessionStorage for their backing store.
      */
      const kvvfsImpls = {
        xRead: (zClass, zKey, zBuf, nBuf)=>{
          const stack = pstack.pointer,
                astack = wasm.scopedAllocPush();
          try {
            const zXKey = kvvfsMakeKey(zClass,zKey);
            if(!zXKey) return -3/*OOM*/;
            const jKey = wasm.cstrToJs(zXKey);
            const jV = kvvfsStorage(zClass).getItem(jKey);
            if(!jV) return -1;
            const nV = jV.length /* Note that we are relying 100% on v being
                                    ASCII so that jV.length is equal to the
                                    C-string's byte length. */;
            if(nBuf<=0) return nV;
            else if(1===nBuf){
              wasm.poke(zBuf, 0);
              return nV;
            }
            const zV = wasm.scopedAllocCString(jV);
            if(nBuf > nV + 1) nBuf = nV + 1;
            wasm.heap8u().copyWithin(zBuf, zV, zV + nBuf - 1);
            wasm.poke(zBuf + nBuf - 1, 0);
            return nBuf - 1;
          }catch(e){
            console.error("kvstorageRead()",e);
            return -2;
          }finally{
            pstack.restore(stack);
            wasm.scopedAllocPop(astack);
          }
        },
        xWrite: (zClass, zKey, zData)=>{
          const stack = pstack.pointer;
          try {
            const zXKey = kvvfsMakeKey(zClass,zKey);
            if(!zXKey) return 1/*OOM*/;
            const jKey = wasm.cstrToJs(zXKey);
            kvvfsStorage(zClass).setItem(jKey, wasm.cstrToJs(zData));
            return 0;
          }catch(e){
            console.error("kvstorageWrite()",e);
            return capi.SQLITE_IOERR;
          }finally{
            pstack.restore(stack);
          }
        },
        xDelete: (zClass, zKey)=>{
          const stack = pstack.pointer;
          try {
            const zXKey = kvvfsMakeKey(zClass,zKey);
            if(!zXKey) return 1/*OOM*/;
            kvvfsStorage(zClass).removeItem(wasm.cstrToJs(zXKey));
            return 0;
          }catch(e){
            console.error("kvstorageDelete()",e);
            return capi.SQLITE_IOERR;
          }finally{
            pstack.restore(stack);
          }
        }
      }/*kvvfsImpls*/;
      for(const k of Object.keys(kvvfsImpls)){
        kvvfsMethods[kvvfsMethods.memberKey(k)] =
          wasm.installFunction(
            kvvfsMethods.memberSignature(k),
            kvvfsImpls[k]
          );
      }
    }else{
      /* Worker thread: unregister kvvfs to avoid it being used
         for anything other than local/sessionStorage. It "can"
         be used that way but it's not really intended to be. */
      capi.sqlite3_vfs_unregister(pKvvfs);
    }
  }/*pKvvfs*/

  wasm.xWrap.FuncPtrAdapter.warnOnUse = true;
});<|MERGE_RESOLUTION|>--- conflicted
+++ resolved
@@ -78,27 +78,11 @@
     ["sqlite3_bind_parameter_index","int", "sqlite3_stmt*", "string"],
     ["sqlite3_bind_pointer", "int",
      "sqlite3_stmt*", "int", "*", "string:static", "*"],
-<<<<<<< HEAD
-    ["sqlite3_bind_text","int", "sqlite3_stmt*", "int", "string", "int", "*"
-     /* We should arguably create a hand-written binding of
-        bind_text() which does more flexible text conversion, along
-        the lines of sqlite3_prepare_v3(). The slightly problematic
-        part is the final argument (text destructor). */
-    ],
-    ["sqlite3_busy_handler","int", [
-      "sqlite3*",
-      new wasm.xWrap.FuncPtrAdapter({
-        name: 'sqlite3_busy_handler',
-        signature: 'i(pi)',
-        bindScope: 'context',
-        contextKey: (argIndex,argv)=>'sqlite3@'+argv[0]
-=======
     ["sqlite3_busy_handler","int", [
       "sqlite3*",
       new wasm.xWrap.FuncPtrAdapter({
         signature: 'i(pi)',
         contextKey: (argv,argIndex)=>argv[0/* sqlite3* */]
->>>>>>> 7015aa9f
       }),
       "*"
     ]],
@@ -172,20 +156,6 @@
        for those, depending on how their SQL argument is provided. */
     /* sqlite3_randomness() uses a hand-written wrapper to extend
        the range of supported argument types. */
-<<<<<<< HEAD
-    [
-      "sqlite3_progress_handler", undefined, [
-        "sqlite3*", "int",
-        new wasm.xWrap.FuncPtrAdapter({
-          name: 'xProgressHandler',
-          signature: 'i(p)',
-          bindScope: 'context',
-          contextKey: (argIndex,argv)=>'sqlite3@'+argv[0]
-        }),
-        "*"
-      ]
-    ],
-=======
     ["sqlite3_progress_handler", undefined, [
       "sqlite3*", "int", new wasm.xWrap.FuncPtrAdapter({
         name: 'xProgressHandler',
@@ -194,7 +164,6 @@
         contextKey: (argv,argIndex)=>argv[0/* sqlite3* */]
       }), "*"
     ]],
->>>>>>> 7015aa9f
     ["sqlite3_realloc", "*","*","int"],
     ["sqlite3_reset", "int", "sqlite3_stmt*"],
     ["sqlite3_result_blob", undefined, "sqlite3_context*", "*", "int", "*"],
@@ -792,14 +761,8 @@
       }else if( capi.SQLITE_UTF8 !== (eTextRep & 0xf) ){
         return __errEncoding(pDb);
       }
-<<<<<<< HEAD
-      let rc, pfCompare, pfDestroy;
-      try{
-        rc = __ccv2(pDb, zName, eTextRep, pArg, xCompare, xDestroy);
-=======
       try{
         return __sqlite3CreateCollationV2(pDb, zName, eTextRep, pArg, xCompare, xDestroy);
->>>>>>> 7015aa9f
       }catch(e){
         return util.sqlite3_wasm_db_error(pDb, e);
       }
@@ -1249,16 +1212,12 @@
                           'encodings', 'fcntl', 'flock', 'ioCap',
                           'limits', 'openFlags',
                           'prepareFlags', 'resultCodes',
-<<<<<<< HEAD
-                          'serialize', 'session',
-=======
->>>>>>> 7015aa9f
                           'sqlite3Status',
                           'stmtStatus', 'syncFlags',
                           'trace', 'txnState', 'udfFlags',
                           'version' ];
     if(wasm.bigIntEnabled){
-      defineGroups.push('serialize', 'vtab');
+      defineGroups.push('serialize', 'session', 'vtab');
     }
     for(const t of defineGroups){
       for(const e of Object.entries(wasm.ctype[t])){
